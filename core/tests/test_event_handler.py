import json
import random
from io import BytesIO
from unittest.mock import Mock, call, patch

from django.core.cache import cache
from django.db import IntegrityError
from django.utils import timezone
from freezegun import freeze_time

from core import models
from core.event_handler import (
    ParseBlockException,
    SubstrateEventHandler,
    substrate_event_handler,
)
from core.file_handling.file_handler import file_handler
from core.substrate import substrate_service
from core.tests.testcases import IntegrationTestCase


class EventHandlerTest(IntegrationTestCase):
    def test__create_accounts(self):
        block = models.Block.objects.create(
            hash="hash 0",
            number=0,
            event_data={
                "not": "interesting",
                "System": {
                    "not": "interesting",
                    "NewAccount": [
                        {"account": "acc1", "not": "interesting"},
                        {"account": "acc2"},
                    ],
                },
            },
        )
        expected_accs = [
            models.Account(address="acc1"),
            models.Account(address="acc2"),
        ]

        with self.assertNumQueries(1):
            substrate_event_handler._create_accounts(block)

        self.assertModelsEqual(models.Account.objects.all(), expected_accs)

    def test__create_daos(self):
        models.Account.objects.create(address="acc1")
        models.Account.objects.create(address="acc2")
        block = models.Block.objects.create(
            hash="hash 0",
            number=0,
            extrinsic_data={
                "not": "interesting",
                "DaoCore": {
                    "create_dao": [
                        {"dao_id": "dao1", "dao_name": "dao1 name", "not": "interesting"},
                        {"dao_id": "dao2", "dao_name": "dao2 name"},
                        # should not be created cause of missing corresponding event
                        {"dao_id": "dao3", "dao_name": "dao3 name"},
                    ]
                },
            },
            event_data={
                "not": "interesting",
                "DaoCore": {
                    "DaoCreated": [
                        {"owner": "acc1", "dao_id": "dao1", "not": "interesting"},
                        {"owner": "acc2", "dao_id": "dao2", "not": "interesting"},
                    ]
                },
            },
        )
        expected_daos = [
            models.Dao(id="dao1", name="dao1 name", owner_id="acc1", creator_id="acc1"),
            models.Dao(id="dao2", name="dao2 name", owner_id="acc2", creator_id="acc2"),
        ]

        with self.assertNumQueries(1):
            substrate_event_handler._create_daos(block)

        self.assertModelsEqual(models.Dao.objects.order_by("id"), expected_daos)

    def test__transfer_dao_ownerships(self):
        models.Account.objects.create(address="acc1")
        models.Account.objects.create(address="acc2")
        models.Dao.objects.create(id="dao1", name="dao1 name", owner_id="acc1", creator_id="acc1")
        models.Dao.objects.create(id="dao2", name="dao2 name", owner_id="acc2", creator_id="acc2")
        models.Dao.objects.create(id="dao3", name="dao3 name", owner_id="acc2", creator_id="acc2")
        models.Account.objects.create(address="acc3")
        block = models.Block.objects.create(
            hash="hash 0",
            number=0,
            extrinsic_data={
                "not": "interesting",
            },
            event_data={
                "not": "interesting",
                "DaoCore": {
                    "DaoOwnerChanged": [
                        {"new_owner": "acc3", "dao_id": "dao1", "not": "interesting"},
                        {"new_owner": "acc1", "dao_id": "dao2", "not": "interesting"},
                        {"new_owner": "acc4", "dao_id": "dao3", "not": "interesting"},
                    ]
                },
            },
        )
        expected_daos = [
            models.Dao(id="dao1", name="dao1 name", owner_id="acc3", creator_id="acc1", setup_complete=True),
            models.Dao(id="dao2", name="dao2 name", owner_id="acc1", creator_id="acc2", setup_complete=True),
            models.Dao(id="dao3", name="dao3 name", owner_id="acc4", creator_id="acc2", setup_complete=True),
        ]
        expected_accounts = [
            models.Account(address="acc1"),
            models.Account(address="acc2"),
            models.Account(address="acc3"),
            models.Account(address="acc4"),
        ]

        with self.assertNumQueries(3):
            substrate_event_handler._transfer_dao_ownerships(block)

        self.assertModelsEqual(models.Dao.objects.order_by("id"), expected_daos)
        self.assertModelsEqual(models.Account.objects.order_by("address"), expected_accounts)

    def test__delete_daos(self):
        models.Dao.objects.create(id="dao1", name="dao1 name", owner=models.Account.objects.create(address="acc1"))
        models.Dao.objects.create(id="dao2", name="dao2 name", owner=models.Account.objects.create(address="acc2"))
        models.Dao.objects.create(id="dao3", name="dao3 name", owner_id="acc1")
        block = models.Block.objects.create(
            hash="hash 0",
            number=0,
            event_data={
                "not": "interesting",
                "DaoCore": {
                    "DaoDestroyed": [
                        {"dao_id": "dao1", "not": "interesting"},
                        {"dao_id": "dao3", "not": "interesting"},
                    ]
                },
            },
        )
        expected_daos = [
            models.Dao(id="dao2", name="dao2 name", owner_id="acc2"),
        ]

        with self.assertNumQueries(6):
            substrate_event_handler._delete_daos(block)

        self.assertModelsEqual(models.Dao.objects.all(), expected_daos)

    def test__create_assets(self):
        models.Dao.objects.create(id="dao1", name="dao1 name", owner=models.Account.objects.create(address="acc1"))
        models.Dao.objects.create(id="dao2", name="dao2 name", owner=models.Account.objects.create(address="acc2"))
        block = models.Block.objects.create(
            hash="hash 0",
            number=0,
            event_data={
                "not": "interesting",
                "Assets": {
                    "not": "interesting",
                    "Issued": [
                        {"asset_id": 1, "total_supply": 100, "owner": "acc1", "not": "interesting"},
                        {"asset_id": 2, "total_supply": 200, "owner": "acc2", "not": "interesting"},
                    ],
                    "MetadataSet": [
                        {"name": "dao1 name", "symbol": "dao1", "asset_id": 1, "not": "interesting"},
                        {"name": "dao2 name", "symbol": "dao2", "asset_id": 2, "not": "interesting"},
                    ],
                },
            },
        )
        expected_assets = [
            models.Asset(id=1, total_supply=100, owner_id="acc1", dao_id="dao1"),
            models.Asset(id=2, total_supply=200, owner_id="acc2", dao_id="dao2"),
        ]
        expected_asset_holdings = [
            models.AssetHolding(asset_id=1, owner_id="acc1", balance=100),
            models.AssetHolding(asset_id=2, owner_id="acc2", balance=200),
        ]

        with self.assertNumQueries(2):
            substrate_event_handler._create_assets(block)

        self.assertModelsEqual(models.Asset.objects.all(), expected_assets)
        self.assertModelsEqual(
            models.AssetHolding.objects.all(), expected_asset_holdings, ignore_fields=("id", "created_at", "updated_at")
        )

    def test__transfer_assets(self):
        models.Account.objects.create(address="acc1")
        models.Account.objects.create(address="acc2")
        models.Account.objects.create(address="acc3")
        models.Dao.objects.create(id="dao1", name="dao1 name", owner_id="acc1")
        models.Dao.objects.create(id="dao2", name="dao2 name", owner_id="acc2")
        models.Dao.objects.create(id="dao3", name="dao3 name", owner_id="acc3")
        models.Dao.objects.create(id="dao4", name="dao4 name", owner_id="acc3")
        models.Asset.objects.create(id=1, total_supply=150, owner_id="acc1", dao_id="dao1"),
        models.Asset.objects.create(id=2, total_supply=250, owner_id="acc2", dao_id="dao2"),
        models.Asset.objects.create(id=3, total_supply=300, owner_id="acc3", dao_id="dao3"),
        models.Asset.objects.create(id=4, total_supply=400, owner_id="acc3", dao_id="dao4"),
        models.AssetHolding.objects.create(asset_id=1, owner_id="acc1", balance=100),
        models.AssetHolding.objects.create(asset_id=1, owner_id="acc3", balance=50),
        models.AssetHolding.objects.create(asset_id=2, owner_id="acc2", balance=200),
        models.AssetHolding.objects.create(asset_id=2, owner_id="acc3", balance=50),
        models.AssetHolding.objects.create(asset_id=3, owner_id="acc2", balance=50),
        models.AssetHolding.objects.create(asset_id=3, owner_id="acc3", balance=300),
        models.AssetHolding.objects.create(asset_id=4, owner_id="acc3", balance=400),
        transfers = [
            {"asset_id": 1, "amount": 10, "from": "acc1", "to": "acc2", "not": "interesting"},
            {"asset_id": 1, "amount": 15, "from": "acc1", "to": "acc2", "not": "interesting"},
            {"asset_id": 1, "amount": 25, "from": "acc3", "to": "acc2", "not": "interesting"},
            {"asset_id": 2, "amount": 20, "from": "acc2", "to": "acc1", "not": "interesting"},
            {"asset_id": 3, "amount": 50, "from": "acc3", "to": "acc2", "not": "interesting"},
        ]
        random.shuffle(transfers)  # order mustn't matter
        block = models.Block.objects.create(
            hash="hash 0",
            number=0,
            event_data={
                "not": "interesting",
                "Assets": {
                    "not": "interesting",
                    "Transferred": transfers,
                },
            },
        )

        with self.assertNumQueries(3):
            substrate_event_handler._transfer_assets(block)

        expected_asset_holdings = [
            models.AssetHolding(asset_id=1, owner_id="acc1", balance=75),  # 100 - 10 - 15
            models.AssetHolding(asset_id=1, owner_id="acc2", balance=50),  # 0 + 10 + 15 + 25
            models.AssetHolding(asset_id=1, owner_id="acc3", balance=25),  # 50 - 25
            models.AssetHolding(asset_id=2, owner_id="acc1", balance=20),  # 0 + 20
            models.AssetHolding(asset_id=2, owner_id="acc2", balance=180),  # 200 - 20
            models.AssetHolding(asset_id=2, owner_id="acc3", balance=50),  # 50
            models.AssetHolding(asset_id=3, owner_id="acc2", balance=100),  # 50 + 50
            models.AssetHolding(asset_id=3, owner_id="acc3", balance=250),  # 300 - 50
            models.AssetHolding(asset_id=4, owner_id="acc3", balance=400),  # 300
        ]
        self.assertModelsEqual(
            models.AssetHolding.objects.order_by("asset_id", "owner_id"),
            expected_asset_holdings,
            ignore_fields=("id", "created_at", "updated_at"),
        )

    @patch("core.file_handling.file_handler.urlopen")
    def test__set_dao_metadata(self, urlopen_mock):
        models.Account.objects.create(address="acc1")
        models.Account.objects.create(address="acc2")
        models.Account.objects.create(address="acc3")
        models.Dao.objects.create(id="dao1", name="dao1 name", owner_id="acc1")
        models.Dao.objects.create(id="dao2", name="dao2 name", owner_id="acc2")
        models.Dao.objects.create(id="dao3", name="dao3 name", owner_id="acc3")
        metadata_1 = {"a": 1}
        file_1 = BytesIO(json.dumps(metadata_1).encode())
        metadata_hash_1 = file_handler._hash(file_1.getvalue())
        metadata_2 = {"a": 2}
        file_2 = BytesIO(json.dumps(metadata_2).encode())
        metadata_hash_2 = file_handler._hash(file_2.getvalue())

        urlopen_mock.side_effect = lambda url: {"url1": file_1, "url2": file_2}.get(url)
        block = models.Block.objects.create(
            hash="hash 0",
            number=0,
            extrinsic_data={
                "not": "interesting",
                "DaoCore": {
                    "not": "interesting",
                    "set_metadata": [
                        {"dao_id": "dao1", "hash": metadata_hash_1, "meta": "url1", "not": "interesting"},
                        {"dao_id": "dao2", "hash": metadata_hash_2, "meta": "url2", "not": "interesting"},
                        # should not be updated cause of missing corresponding event
                        {"dao_id": "dao3", "hash": "hash33", "meta": "url3", "not": "interesting"},
                    ],
                },
            },
            event_data={
                "not": "interesting",
                "DaoCore": {
                    "not": "interesting",
                    "DaoMetadataSet": [
                        {"dao_id": "dao1", "not": "interesting"},
                        {"dao_id": "dao2", "not": "interesting"},
                    ],
                },
            },
        )
        expected_daos = [
            models.Dao(
                id="dao1",
                name="dao1 name",
                owner_id="acc1",
                metadata_hash=metadata_hash_1,
                metadata_url="url1",
                metadata=metadata_1,
            ),
            models.Dao(
                id="dao2",
                name="dao2 name",
                owner_id="acc2",
                metadata_hash=metadata_hash_2,
                metadata_url="url2",
                metadata=metadata_2,
            ),
            models.Dao(id="dao3", name="dao3 name", owner_id="acc3", metadata_hash=None, metadata_url=None),
        ]

        with self.assertNumQueries(2):
            substrate_event_handler._set_dao_metadata(block)

        urlopen_mock.assert_has_calls([call("url1"), call("url2")], any_order=True)
        self.assertModelsEqual(models.Dao.objects.order_by("id"), expected_daos)

    @patch("core.file_handling.file_handler.urlopen")
    @patch("core.tasks.logger")
    def test__set_dao_metadata_hash_mismatch(self, logger_mock, urlopen_mock):
        models.Account.objects.create(address="acc1")
        models.Account.objects.create(address="acc2")
        models.Account.objects.create(address="acc3")
        models.Dao.objects.create(id="dao1", name="dao1 name", owner_id="acc1")
        models.Dao.objects.create(id="dao2", name="dao2 name", owner_id="acc2")
        models.Dao.objects.create(id="dao3", name="dao3 name", owner_id="acc3")
        metadata_1 = {"a": 1}
        file_1 = BytesIO(json.dumps(metadata_1).encode())
        metadata_hash_1 = file_handler._hash(file_1.getvalue())
        metadata_2 = {"a": 2}
        file_2 = BytesIO(json.dumps(metadata_2).encode())

        urlopen_mock.side_effect = lambda url: {"url1": file_1, "url2": file_2}.get(url)

        block = models.Block.objects.create(
            hash="hash 0",
            number=0,
            extrinsic_data={
                "not": "interesting",
                "DaoCore": {
                    "not": "interesting",
                    "set_metadata": [
                        {"dao_id": "dao1", "hash": metadata_hash_1, "meta": "url1", "not": "interesting"},
                        {"dao_id": "dao2", "hash": "wrong hash", "meta": "url2", "not": "interesting"},
                        # should not be updated cause of missing corresponding event
                        {"dao_id": "dao3", "hash": "hash33", "meta": "url3", "not": "interesting"},
                    ],
                },
            },
            event_data={
                "not": "interesting",
                "DaoCore": {
                    "not": "interesting",
                    "DaoMetadataSet": [
                        {"dao_id": "dao1", "not": "interesting"},
                        {"dao_id": "dao2", "not": "interesting"},
                    ],
                },
            },
        )
        expected_daos = [
            models.Dao(
                id="dao1",
                name="dao1 name",
                owner_id="acc1",
                metadata_url="url1",
                metadata_hash=metadata_hash_1,
                metadata=metadata_1,
            ),
            models.Dao(id="dao2", name="dao2 name", owner_id="acc2", metadata_url="url2", metadata_hash="wrong hash"),
            models.Dao(id="dao3", name="dao3 name", owner_id="acc3"),
        ]

        with self.assertNumQueries(2):
            substrate_event_handler._set_dao_metadata(block)

        urlopen_mock.assert_has_calls([call("url1"), call("url2")], any_order=True)
        logger_mock.error.assert_called_once_with("Hash mismatch while fetching DAO metadata from provided url.")
        self.assertModelsEqual(models.Dao.objects.order_by("id"), expected_daos)

    @patch("core.file_handling.file_handler.FileHandler.download_metadata")
    @patch("core.tasks.logger")
    def test__set_dao_metadata_exception(self, logger_mock, download_metadata_mock):
        models.Account.objects.create(address="acc1")
        models.Account.objects.create(address="acc2")
        models.Account.objects.create(address="acc3")
        models.Dao.objects.create(id="dao1", name="dao1 name", owner_id="acc1")
        models.Dao.objects.create(id="dao2", name="dao2 name", owner_id="acc2")
        models.Dao.objects.create(id="dao3", name="dao3 name", owner_id="acc3")
        metadata_1 = {"a": 1}
        file_1 = BytesIO(json.dumps(metadata_1).encode())
        metadata_hash_1 = file_handler._hash(file_1.getvalue())
        metadata_2 = {"a": 2}
        file_2 = BytesIO(json.dumps(metadata_2).encode())
        metadata_hash_2 = file_handler._hash(file_2.getvalue())

        def download_metadata(url, **_):
            if url == "url1":
                raise Exception("roar")
            return metadata_2

        download_metadata_mock.side_effect = download_metadata
        block = models.Block.objects.create(
            hash="hash 0",
            number=0,
            extrinsic_data={
                "not": "interesting",
                "DaoCore": {
                    "not": "interesting",
                    "set_metadata": [
                        {"dao_id": "dao1", "hash": metadata_hash_1, "meta": "url1", "not": "interesting"},
                        {"dao_id": "dao2", "hash": metadata_hash_2, "meta": "url2", "not": "interesting"},
                        # should not be updated cause of missing corresponding event
                        {"dao_id": "dao3", "hash": "hash33", "meta": "url3", "not": "interesting"},
                    ],
                },
            },
            event_data={
                "not": "interesting",
                "DaoCore": {
                    "not": "interesting",
                    "DaoMetadataSet": [
                        {"dao_id": "dao1", "not": "interesting"},
                        {"dao_id": "dao2", "not": "interesting"},
                    ],
                },
            },
        )
        expected_daos = [
            models.Dao(
                id="dao1",
                name="dao1 name",
                owner_id="acc1",
                metadata_url="url1",
                metadata_hash=metadata_hash_1,
            ),
            models.Dao(
                id="dao2",
                name="dao2 name",
                owner_id="acc2",
                metadata_url="url2",
                metadata_hash=metadata_hash_2,
                metadata=metadata_2,
            ),
            models.Dao(id="dao3", name="dao3 name", owner_id="acc3"),
        ]

        with self.assertNumQueries(2):
            substrate_event_handler._set_dao_metadata(block)

        download_metadata_mock.assert_has_calls(
            [
                call(url="url1", metadata_hash=metadata_hash_1),
                call(url="url2", metadata_hash=metadata_hash_2),
            ],
            any_order=True,
        )
        logger_mock.exception.assert_called_once_with("Unexpected error while fetching DAO metadata from provided url.")
        self.assertModelsEqual(models.Dao.objects.order_by("id"), expected_daos)

    @patch("core.file_handling.file_handler.urlopen")
    def test__set_dao_metadata_nothing_to_update(self, urlopen_mock):
        models.Account.objects.create(address="acc1")
        models.Account.objects.create(address="acc2")
        models.Account.objects.create(address="acc3")
        models.Dao.objects.create(id="dao1", name="dao1 name", owner_id="acc1", metadata_hash="hash1")
        models.Dao.objects.create(id="dao2", name="dao2 name", owner_id="acc2", metadata_hash="hash2")
        models.Dao.objects.create(id="dao3", name="dao3 name", owner_id="acc3")

        block = models.Block.objects.create(
            hash="hash 0",
            number=0,
            extrinsic_data={
                "not": "interesting",
                "DaoCore": {
                    "not": "interesting",
                    "set_metadata": [
                        {"dao_id": "dao1", "hash": "hash1", "meta": "url1", "not": "interesting"},
                        {"dao_id": "dao2", "hash": "hash2", "meta": "url2", "not": "interesting"},
                        # should not be updated cause of missing corresponding event
                        {"dao_id": "dao3", "hash": "hash33", "meta": "url3", "not": "interesting"},
                    ],
                },
            },
            event_data={
                "not": "interesting",
                "DaoCore": {
                    "not": "interesting",
                    "DaoMetadataSet": [
                        {"dao_id": "dao1", "not": "interesting"},
                        {"dao_id": "dao2", "not": "interesting"},
                    ],
                },
            },
        )
        expected_daos = [
            models.Dao(id="dao1", name="dao1 name", owner_id="acc1", metadata_hash="hash1"),
            models.Dao(id="dao2", name="dao2 name", owner_id="acc2", metadata_hash="hash2"),
            models.Dao(id="dao3", name="dao3 name", owner_id="acc3"),
        ]

        with self.assertNumQueries(1):
            substrate_event_handler._set_dao_metadata(block)

        urlopen_mock.assert_not_called()
        self.assertModelsEqual(models.Dao.objects.order_by("id"), expected_daos)

    def test__dao_set_governance(self):
        models.Account.objects.create(address="acc1")
        models.Account.objects.create(address="acc2")
        models.Account.objects.create(address="acc3")
        models.Dao.objects.create(id="dao1", name="dao1 name", owner_id="acc1")
        models.Dao.objects.create(id="dao2", name="dao2 name", owner_id="acc2")
        models.Dao.objects.create(id="dao3", name="dao3 name", owner_id="acc3")

        block = models.Block.objects.create(
            hash="hash 0",
            number=0,
            extrinsic_data={
                "not": "interesting",
            },
            event_data={
                "not": "interesting",
                "Votes": {
                    "SetGovernanceMajorityVote": [
                        {
                            "dao_id": "dao1",
                            "proposal_duration": 1,
                            "proposal_token_deposit": 2,
                            "minimum_majority_per_1024": 3,
                        },
                        {
                            "dao_id": "dao2",
                            "proposal_duration": 4,
                            "proposal_token_deposit": 5,
                            "minimum_majority_per_1024": 6,
                        },
                    ]
                },
            },
        )
        expected_governances = [
            models.Governance(
                dao_id="dao1",
                proposal_duration=1,
                proposal_token_deposit=2,
                minimum_majority=3,
                type=models.GovernanceType.MAJORITY_VOTE,
            ),
            models.Governance(
                dao_id="dao2",
                proposal_duration=4,
                proposal_token_deposit=5,
                minimum_majority=6,
                type=models.GovernanceType.MAJORITY_VOTE,
            ),
        ]

        with self.assertNumQueries(2):
            substrate_event_handler._dao_set_governances(block)

        created_governances = models.Governance.objects.order_by("dao_id")
        self.assertModelsEqual(
            created_governances, expected_governances, ignore_fields=["id", "created_at", "updated_at"]
        )
        expected_daos = [
            models.Dao(id="dao1", name="dao1 name", owner_id="acc1", governance=created_governances[0]),
            models.Dao(id="dao2", name="dao2 name", owner_id="acc2", governance=created_governances[1]),
            models.Dao(id="dao3", name="dao3 name", owner_id="acc3", governance=None),
        ]
        self.assertModelsEqual(models.Dao.objects.order_by("id"), expected_daos)

    def test__create_proposals(self):
        models.Account.objects.create(address="acc1")
        models.Account.objects.create(address="acc2")
        models.Account.objects.create(address="acc3")
        models.Dao.objects.create(id="dao1", name="dao1 name", owner_id="acc1")
        models.Dao.objects.create(id="dao2", name="dao2 name", owner_id="acc2")
        models.Dao.objects.create(id="dao3", name="dao3 name", owner_id="acc3")
        models.Governance.objects.create(
            dao_id="dao1",
            type=models.GovernanceType.MAJORITY_VOTE,
            proposal_duration=10,
            proposal_token_deposit=10,
            minimum_majority=10,
        )
        models.Governance.objects.create(
            dao_id="dao2",
            type=models.GovernanceType.MAJORITY_VOTE,
            proposal_duration=15,
            proposal_token_deposit=10,
            minimum_majority=10,
        )
        models.Governance.objects.create(
            dao_id="dao3",
            type=models.GovernanceType.MAJORITY_VOTE,
            proposal_duration=20,
            proposal_token_deposit=10,
            minimum_majority=10,
        )
        models.Asset.objects.create(id=1, dao_id="dao1", owner_id="acc1", total_supply=100)
        models.AssetHolding.objects.create(asset_id=1, owner_id="acc1", balance=50)
        models.AssetHolding.objects.create(asset_id=1, owner_id="acc2", balance=30)
        models.AssetHolding.objects.create(asset_id=1, owner_id="acc3", balance=20)
        models.Asset.objects.create(id=2, dao_id="dao2", owner_id="acc2", total_supply=100)
        models.AssetHolding.objects.create(asset_id=2, owner_id="acc3", balance=50)
        models.AssetHolding.objects.create(asset_id=2, owner_id="acc2", balance=30)
        models.AssetHolding.objects.create(asset_id=2, owner_id="acc1", balance=20)
        models.Asset.objects.create(id=3, dao_id="dao3", owner_id="acc3", total_supply=100)
        models.AssetHolding.objects.create(asset_id=3, owner_id="acc2", balance=50)
        models.AssetHolding.objects.create(asset_id=3, owner_id="acc3", balance=30)
        models.AssetHolding.objects.create(asset_id=3, owner_id="acc1", balance=20)

        block = models.Block.objects.create(
            hash="hash 0",
            number=123,
            extrinsic_data={
                "not": "interesting",
                "Votes": {
                    "not": "interesting",
                    "create_proposal": [
                        {"dao_id": "dao1", "not": "interesting"},
                        {"dao_id": "dao2", "not": "interesting"},
                        # should not be updated cause of missing corresponding event
                        {"dao_id": "dao3", "not": "interesting"},
                    ],
                },
            },
            event_data={
                "not": "interesting",
                "Votes": {
                    "not": "interesting",
                    "ProposalCreated": [
                        {"proposal_id": "prop1", "dao_id": "dao1", "creator": "acc1", "not": "interesting"},
                        {"proposal_id": "prop2", "dao_id": "dao2", "creator": "acc2", "not": "interesting"},
                    ],
                },
            },
        )
        time = timezone.now()
        expected_proposals = [
            models.Proposal(id="prop1", dao_id="dao1", creator_id="acc1", birth_block_number=123),
            models.Proposal(id="prop2", dao_id="dao2", creator_id="acc2", birth_block_number=123),
        ]
        expected_votes = [
            models.Vote(proposal_id="prop1", voter_id="acc1", voting_power=50, in_favor=None),
            models.Vote(proposal_id="prop1", voter_id="acc2", voting_power=30, in_favor=None),
            models.Vote(proposal_id="prop1", voter_id="acc3", voting_power=20, in_favor=None),
            models.Vote(proposal_id="prop2", voter_id="acc3", voting_power=50, in_favor=None),
            models.Vote(proposal_id="prop2", voter_id="acc2", voting_power=30, in_favor=None),
            models.Vote(proposal_id="prop2", voter_id="acc1", voting_power=20, in_favor=None),
        ]

        with self.assertNumQueries(4), freeze_time(time):
            substrate_event_handler._create_proposals(block)

        self.assertModelsEqual(models.Proposal.objects.order_by("id"), expected_proposals)
        self.assertModelsEqual(
            models.Vote.objects.order_by("proposal_id", "-voting_power"),
            expected_votes,
            ignore_fields=("created_at", "updated_at", "id"),
        )

    @patch("core.file_handling.file_handler.urlopen")
    def test__set_proposal_metadata(self, urlopen_mock):
        models.Account.objects.create(address="acc1")
        models.Account.objects.create(address="acc2")
        models.Dao.objects.create(id="dao1", name="dao1 name", owner_id="acc1")
        models.Dao.objects.create(id="dao2", name="dao2 name", owner_id="acc2")
        models.Proposal.objects.create(id="1", dao_id="dao1", birth_block_number=10)
        models.Proposal.objects.create(id="2", dao_id="dao2", birth_block_number=10)
        metadata_1 = {"a": 1}
        file_1 = BytesIO(json.dumps(metadata_1).encode())
        metadata_hash_1 = file_handler._hash(file_1.getvalue())
        metadata_2 = {"a": 2}
        file_2 = BytesIO(json.dumps(metadata_2).encode())
        metadata_hash_2 = file_handler._hash(file_2.getvalue())

        urlopen_mock.side_effect = lambda url: {"url1": file_1, "url2": file_2}.get(url)
        block = models.Block.objects.create(
            hash="hash 0",
            number=0,
            extrinsic_data={
                "not": "interesting",
                "Votes": {
                    "not": "interesting",
                    "set_metadata": [
                        {
                            "proposal_id": 1,
                            "hash": metadata_hash_1,
                            "meta": "url1",
                            "not": "interesting",
                        },
                        {
                            "dao_id": "dao2",
                            "proposal_id": 2,
                            "hash": metadata_hash_2,
                            "meta": "url2",
                            "not": "interesting",
                        },
                        # should not be updated cause of missing corresponding event
                        {
                            "dao_id": "dao3",
                            "proposal_id": 3,
                            "hash": metadata_hash_2,
                            "meta": "url2",
                            "not": "interesting",
                        },
                    ],
                },
            },
            event_data={
                "not": "interesting",
                "Votes": {
                    "not": "interesting",
                    "ProposalMetadataSet": [
                        {"proposal_id": 1, "not": "interesting"},
                        {"proposal_id": 2, "not": "interesting"},
                    ],
                },
            },
        )
        expected_proposals = [
            models.Proposal(
                id="1",
                dao_id="dao1",
                metadata_url="url1",
                metadata_hash=metadata_hash_1,
                metadata=metadata_1,
                birth_block_number=10,
            ),
            models.Proposal(
                id="2",
                dao_id="dao2",
                metadata_url="url2",
                metadata_hash=metadata_hash_2,
                metadata=metadata_2,
                birth_block_number=10,
            ),
        ]
        with self.assertNumQueries(4):
            substrate_event_handler._set_proposal_metadata(block)

        urlopen_mock.assert_has_calls([call("url1"), call("url2")], any_order=True)
        self.assertModelsEqual(models.Proposal.objects.order_by("id"), expected_proposals)

    @patch("core.tasks.logger")
    @patch("core.file_handling.file_handler.urlopen")
    def test__proposal_set_metadata_hash_mismatch(self, urlopen_mock, logger_mock):
        models.Account.objects.create(address="acc1")
        models.Account.objects.create(address="acc2")
        models.Account.objects.create(address="acc3")
        models.Dao.objects.create(id="dao1", name="dao1 name", owner_id="acc1")
        models.Dao.objects.create(id="dao2", name="dao2 name", owner_id="acc2")
        models.Dao.objects.create(id="dao3", name="dao3 name", owner_id="acc3")
        models.Proposal.objects.create(id="1", dao_id="dao1", birth_block_number=10)
        models.Proposal.objects.create(id="2", dao_id="dao2", birth_block_number=10)
        models.Proposal.objects.create(id="3", dao_id="dao3", birth_block_number=10)
        metadata_1 = {"a": 1}
        file_1 = BytesIO(json.dumps(metadata_1).encode())
        metadata_2 = {"a": 2}
        file_2 = BytesIO(json.dumps(metadata_2).encode())
        metadata_hash_2 = file_handler._hash(file_2.getvalue())

        urlopen_mock.side_effect = lambda url: {"url1": file_1, "url2": file_2}.get(url)
        block = models.Block.objects.create(
            hash="hash 0",
            number=0,
            extrinsic_data={
                "not": "interesting",
                "Votes": {
                    "not": "interesting",
                    "set_metadata": [
                        {
                            "proposal_id": 1,
                            "hash": "wrong hash",
                            "meta": "url1",
                            "not": "interesting",
                        },
                        {
                            "proposal_id": 2,
                            "hash": metadata_hash_2,
                            "meta": "url2",
                            "not": "interesting",
                        },
                        # should not be updated cause of missing corresponding event
                        {
                            "proposal_id": 3,
                            "hash": metadata_hash_2,
                            "meta": "url2",
                            "not": "interesting",
                        },
                    ],
                },
            },
            event_data={
                "not": "interesting",
                "Votes": {
                    "not": "interesting",
                    "ProposalMetadataSet": [
                        {"proposal_id": 1, "not": "interesting"},
                        {"proposal_id": 2, "not": "interesting"},
                    ],
                },
            },
        )
        expected_proposals = [
            models.Proposal(
                id="1",
                dao_id="dao1",
                metadata_url="url1",
                metadata_hash="wrong hash",
                metadata=None,
                birth_block_number=10,
            ),
            models.Proposal(
                id="2",
                dao_id="dao2",
                metadata_url="url2",
                metadata_hash=metadata_hash_2,
                metadata=metadata_2,
                birth_block_number=10,
            ),
            models.Proposal(
                id="3",
                dao_id="dao3",
                metadata_url=None,
                metadata_hash=None,
                metadata=None,
                birth_block_number=10,
            ),
        ]

        with self.assertNumQueries(4):
            substrate_event_handler._set_proposal_metadata(block)

        urlopen_mock.assert_has_calls([call("url1"), call("url2")], any_order=True)
        logger_mock.error.assert_called_once_with("Hash mismatch while fetching Proposal metadata from provided url.")

        self.assertModelsEqual(models.Proposal.objects.order_by("id"), expected_proposals)

    @patch("core.tasks.logger")
    @patch("core.file_handling.file_handler.FileHandler.download_metadata")
    def test__proposals_set_metadata_exception(self, download_metadata_mock, logger_mock):
        models.Account.objects.create(address="acc1")
        models.Account.objects.create(address="acc2")
        models.Dao.objects.create(id="dao1", name="dao1 name", owner_id="acc1")
        models.Dao.objects.create(id="dao2", name="dao2 name", owner_id="acc2")
        models.Proposal.objects.create(id="1", dao_id="dao1", birth_block_number=10)
        models.Proposal.objects.create(id="2", dao_id="dao2", birth_block_number=10)
        metadata_1 = {"a": 1}
        file_1 = BytesIO(json.dumps(metadata_1).encode())
        metadata_hash_1 = file_handler._hash(file_1.getvalue())
        metadata_2 = {"a": 2}
        file_2 = BytesIO(json.dumps(metadata_2).encode())
        metadata_hash_2 = file_handler._hash(file_2.getvalue())

        def download_metadata(url, **_):
            if url == "url1":
                raise Exception("roar")
            return metadata_2

        download_metadata_mock.side_effect = download_metadata
        block = models.Block.objects.create(
            hash="hash 0",
            number=0,
            extrinsic_data={
                "not": "interesting",
                "Votes": {
                    "not": "interesting",
                    "set_metadata": [
                        {
                            "dao_id": "dao1",
                            "proposal_id": 1,
                            "hash": metadata_hash_1,
                            "meta": "url1",
                            "not": "interesting",
                        },
                        {
                            "dao_id": "dao2",
                            "proposal_id": 2,
                            "hash": metadata_hash_2,
                            "meta": "url2",
                            "not": "interesting",
                        },
                    ],
                },
            },
            event_data={
                "not": "interesting",
                "Votes": {
                    "not": "interesting",
                    "ProposalMetadataSet": [
                        {"proposal_id": 1, "not": "interesting"},
                        {"proposal_id": 2, "not": "interesting"},
                    ],
                },
            },
        )
        expected_proposals = [
            models.Proposal(
                id="1",
                dao_id="dao1",
                metadata_url="url1",
                metadata_hash=metadata_hash_1,
                metadata=None,
                birth_block_number=10,
            ),
            models.Proposal(
                id="2",
                dao_id="dao2",
                metadata_url="url2",
                metadata_hash=metadata_hash_2,
                metadata=metadata_2,
                birth_block_number=10,
            ),
        ]

        with self.assertNumQueries(4):
            substrate_event_handler._set_proposal_metadata(block)

        download_metadata_mock.assert_has_calls(
            [
                call(url="url1", metadata_hash=metadata_hash_1),
                call(url="url2", metadata_hash=metadata_hash_2),
            ],
            any_order=True,
        )
        logger_mock.exception.assert_called_once_with(
            "Unexpected error while fetching Proposal metadata from provided url."
        )
        self.assertModelsEqual(models.Proposal.objects.order_by("id"), expected_proposals)

    @patch("core.tasks.logger")
    @patch("core.file_handling.file_handler.FileHandler.download_metadata")
    def test__create_proposals_everything_failed(self, download_metadata_mock, logger_mock):
        models.Account.objects.create(address="acc1")
        models.Account.objects.create(address="acc2")
        models.Dao.objects.create(id="dao1", name="dao1 name", owner_id="acc1")
        models.Dao.objects.create(id="dao2", name="dao2 name", owner_id="acc2")
        models.Proposal.objects.create(id="1", dao_id="dao1", birth_block_number=10)
        models.Proposal.objects.create(id="2", dao_id="dao2", birth_block_number=10)
        metadata_1 = {"a": 1}
        file_1 = BytesIO(json.dumps(metadata_1).encode())
        metadata_hash_1 = file_handler._hash(file_1.getvalue())
        metadata_2 = {"a": 2}
        file_2 = BytesIO(json.dumps(metadata_2).encode())
        metadata_hash_2 = file_handler._hash(file_2.getvalue())

        download_metadata_mock.side_effect = Exception
        block = models.Block.objects.create(
            hash="hash 0",
            number=0,
            extrinsic_data={
                "not": "interesting",
                "Votes": {
                    "not": "interesting",
                    "set_metadata": [
                        {
                            "dao_id": "dao1",
                            "proposal_id": "1",
                            "hash": metadata_hash_1,
                            "meta": "url1",
                            "not": "interesting",
                        },
                        {
                            "dao_id": "dao2",
                            "proposal_id": "2",
                            "hash": metadata_hash_2,
                            "meta": "url2",
                            "not": "interesting",
                        },
                    ],
                },
            },
            event_data={
                "not": "interesting",
                "Votes": {
                    "not": "interesting",
                    "ProposalMetadataSet": [
                        {"proposal_id": "1", "not": "interesting"},
                        {"proposal_id": "2", "not": "interesting"},
                    ],
                },
            },
        )
        expected_proposals = [
            models.Proposal(
                id="1",
                dao_id="dao1",
                metadata_url="url1",
                metadata_hash=metadata_hash_1,
                metadata=None,
                birth_block_number=10,
            ),
            models.Proposal(
                id="2",
                dao_id="dao2",
                metadata_url="url2",
                metadata_hash=metadata_hash_2,
                metadata=None,
                birth_block_number=10,
            ),
        ]

        with self.assertNumQueries(3):
            substrate_event_handler._set_proposal_metadata(block)

        download_metadata_mock.assert_has_calls(
            [
                call(url="url1", metadata_hash=metadata_hash_1),
                call(url="url2", metadata_hash=metadata_hash_2),
            ],
            any_order=True,
        )
        logger_mock.exception.assert_has_calls(
            [call("Unexpected error while fetching Proposal metadata from provided url.")] * 2
        )
        self.assertModelsEqual(models.Proposal.objects.order_by("id"), expected_proposals)

    def test__register_votes(self):
        models.Account.objects.create(address="acc1")
        models.Account.objects.create(address="acc2")
        models.Account.objects.create(address="acc3")
        models.Dao.objects.create(id="dao1", name="dao1 name", owner_id="acc1")
        models.Dao.objects.create(id="dao2", name="dao2 name", owner_id="acc2")
        models.Dao.objects.create(id="dao3", name="dao3 name", owner_id="acc3")
        models.Proposal.objects.create(id="prop1", dao_id="dao1", birth_block_number=10)
        models.Proposal.objects.create(id="prop2", dao_id="dao2", birth_block_number=10)
        models.Vote.objects.create(proposal_id="prop1", voter_id="acc1", voting_power=50, in_favor=None)
        models.Vote.objects.create(proposal_id="prop1", voter_id="acc2", voting_power=30, in_favor=None)
        models.Vote.objects.create(proposal_id="prop1", voter_id="acc3", voting_power=20, in_favor=None)
        models.Vote.objects.create(proposal_id="prop2", voter_id="acc3", voting_power=50, in_favor=None)
        models.Vote.objects.create(proposal_id="prop2", voter_id="acc2", voting_power=30, in_favor=None)
        models.Vote.objects.create(proposal_id="prop2", voter_id="acc1", voting_power=20, in_favor=None)
        block = models.Block.objects.create(
            hash="hash 0",
            number=0,
            extrinsic_data={
                "not": "interesting",
            },
            event_data={
                "not": "interesting",
                "Votes": {
                    "not": "interesting",
                    "VoteCast": [
                        {"proposal_id": "prop1", "voter": "acc1", "in_favor": True, "not": "interesting"},
                        {"proposal_id": "prop1", "voter": "acc2", "in_favor": False, "not": "interesting"},
                        {"proposal_id": "prop1", "voter": "acc3", "in_favor": False, "not": "interesting"},
                        {"proposal_id": "prop2", "voter": "acc1", "in_favor": True, "not": "interesting"},
                        {"proposal_id": "prop2", "voter": "acc2", "in_favor": True, "not": "interesting"},
                    ],
                },
            },
        )
        expected_votes = [
            models.Vote(proposal_id="prop1", voter_id="acc1", voting_power=50, in_favor=True),
            models.Vote(proposal_id="prop1", voter_id="acc2", voting_power=30, in_favor=False),
            models.Vote(proposal_id="prop1", voter_id="acc3", voting_power=20, in_favor=False),
            models.Vote(proposal_id="prop2", voter_id="acc1", voting_power=20, in_favor=True),
            models.Vote(proposal_id="prop2", voter_id="acc2", voting_power=30, in_favor=True),
            models.Vote(proposal_id="prop2", voter_id="acc3", voting_power=50, in_favor=None),
        ]

        with self.assertNumQueries(2):
            substrate_event_handler._register_votes(block)

        self.assertModelsEqual(
            models.Vote.objects.order_by("proposal_id", "voter_id"),
            expected_votes,
            ignore_fields=("created_at", "updated_at", "id"),
        )

    def test__finalize_proposals(self):
        models.Account.objects.create(address="acc1")
        models.Account.objects.create(address="acc2")
        models.Dao.objects.create(id="dao1", name="dao1 name", owner_id="acc1")
        models.Dao.objects.create(id="dao2", name="dao2 name", owner_id="acc2")
        models.Proposal.objects.create(id="prop1", dao_id="dao1", birth_block_number=10)
        models.Proposal.objects.create(id="prop2", dao_id="dao1", birth_block_number=10)
        models.Proposal.objects.create(id="prop3", dao_id="dao2", birth_block_number=10)
        models.Proposal.objects.create(id="prop4", dao_id="dao2", birth_block_number=10)
        models.Proposal.objects.create(id="prop5", dao_id="dao2", birth_block_number=10)
        # not changed
        models.Proposal.objects.create(id="prop6", dao_id="dao1", birth_block_number=10)
        models.Proposal.objects.create(id="prop7", dao_id="dao2", birth_block_number=10)
        block = models.Block.objects.create(
            hash="hash 0",
            number=0,
            extrinsic_data={
                "not": "interesting",
            },
            event_data={
                "not": "interesting",
                "Votes": {
                    "not": "interesting",
                    "ProposalAccepted": [
                        {"proposal_id": "prop1", "not": "interesting"},
                        {"proposal_id": "prop3", "not": "interesting"},
                        {"proposal_id": "prop4", "not": "interesting"},
                    ],
                    "ProposalRejected": [
                        {"proposal_id": "prop2", "not": "interesting"},
                        {"proposal_id": "prop5", "not": "interesting"},
                    ],
                },
            },
        )
        expected_proposals = [
            models.Proposal(id="prop1", dao_id="dao1", status=models.ProposalStatus.PENDING, birth_block_number=10),
            models.Proposal(id="prop2", dao_id="dao1", status=models.ProposalStatus.REJECTED, birth_block_number=10),
            models.Proposal(id="prop3", dao_id="dao2", status=models.ProposalStatus.PENDING, birth_block_number=10),
            models.Proposal(id="prop4", dao_id="dao2", status=models.ProposalStatus.PENDING, birth_block_number=10),
            models.Proposal(id="prop5", dao_id="dao2", status=models.ProposalStatus.REJECTED, birth_block_number=10),
            models.Proposal(id="prop6", dao_id="dao1", status=models.ProposalStatus.RUNNING, birth_block_number=10),
            models.Proposal(id="prop7", dao_id="dao2", status=models.ProposalStatus.RUNNING, birth_block_number=10),
        ]

        with self.assertNumQueries(2):
            substrate_event_handler._finalize_proposals(block)

        self.assertModelsEqual(models.Proposal.objects.order_by("id"), expected_proposals)

    def test__fault_proposals(self):
        models.Account.objects.create(address="acc1")
        models.Account.objects.create(address="acc2")
        models.Dao.objects.create(id="dao1", name="dao1 name", owner_id="acc1")
        models.Dao.objects.create(id="dao2", name="dao2 name", owner_id="acc2")
        models.Proposal.objects.create(id="prop1", dao_id="dao1", birth_block_number=10)
        models.Proposal.objects.create(id="prop2", dao_id="dao1", birth_block_number=10)
        models.Proposal.objects.create(id="prop3", dao_id="dao2", birth_block_number=10)
        # not changed
        models.Proposal.objects.create(id="prop4", dao_id="dao1", birth_block_number=10)
        models.Proposal.objects.create(id="prop5", dao_id="dao2", birth_block_number=10)
        block = models.Block.objects.create(
            hash="hash 0",
            number=0,
            extrinsic_data={
                "not": "interesting",
            },
            event_data={
                "not": "interesting",
                "Votes": {
                    "not": "interesting",
                    "ProposalFaulted": [
                        {"proposal_id": "prop1", "reason": "reason 1", "not": "interesting"},
                        {"proposal_id": "prop2", "reason": "reason 2", "not": "interesting"},
                        {"proposal_id": "prop3", "reason": "reason 3", "not": "interesting"},
                    ],
                },
            },
        )
        expected_proposals = [
            models.Proposal(
                id="prop1", dao_id="dao1", fault="reason 1", status=models.ProposalStatus.FAULTED, birth_block_number=10
            ),
            models.Proposal(
                id="prop2", dao_id="dao1", fault="reason 2", status=models.ProposalStatus.FAULTED, birth_block_number=10
            ),
            models.Proposal(
                id="prop3", dao_id="dao2", fault="reason 3", status=models.ProposalStatus.FAULTED, birth_block_number=10
            ),
            models.Proposal(id="prop4", dao_id="dao1", status=models.ProposalStatus.RUNNING, birth_block_number=10),
            models.Proposal(id="prop5", dao_id="dao2", status=models.ProposalStatus.RUNNING, birth_block_number=10),
        ]

        with self.assertNumQueries(2):
            substrate_event_handler._fault_proposals(block)

        self.assertModelsEqual(models.Proposal.objects.order_by("id"), expected_proposals)

    def test_multisig_event_handler(self):
        signer_one = "5GrwvaEF5zXb26Fz9rcQpDWS57CtERHpNehXCPcNoHGKutQY"
        signer_two = "5FHneW46xGXgs5mUiveU4sbTyGBzmstUspZC92UhjJM694ty"
<<<<<<< HEAD
        block_new_multisig_event = models.Block.objects.create(
            hash="hash 0",
            number=0,
=======

        substrate_service.substrate_interface.generate_multisig_account.return_value = Mock(
            ss58_address="5H2c4wcccpp7S8PP7HQdzJ5P2DLAGJn6gza3EdQpeQJ5d2Nw"
        )

        multisig_address = substrate_service.create_multisig_account(signatories=[signer_one, signer_two], threshold=2)

        models.MultiSignature.objects.create(
            address=multisig_address, signatories=[signer_one, signer_two], threshold=2
        )

        models.Dao.objects.create(
            id="dao1",
            name="dao1 name",
            creator_id=multisig_address,
            owner_id=multisig_address,
            metadata={"some": "data"},
        )

        block = models.Block.objects.create(
            hash="hash 1",
            number=1,
>>>>>>> 1247f425
            extrinsic_data={
                "Multisig": {
                    "approve_as_multi": [
                        {
                            "call_hash": "0x4168b921eb62c2a374e08be715a24c2a45c1b1acb46b997deda71f6c111ae162",
                            "threshold": 2,
                            "max_weight": {"ref_time": 185307000, "proof_size": 3593},
                            "maybe_timepoint": None,
                            "other_signatories": [
                                "5EZ6brKNPkWWuEtibPfobPkeYBR6vYz6brQQ5ccYyMjc3LXo",
                                "5FHneW46xGXgs5mUiveU4sbTyGBzmstUspZC92UhjJM694ty",
                            ],
                        }
                    ]
                },
                "Timestamp": {"set": [{"now": 1689154704002}]},
            },
            event_data={
                "Multisig": {
                    "NewMultisig": [
                        {
                            "multisig": "5H2c4wcccpp7S8PP7HQdzJ5P2DLAGJn6gza3EdQpeQJ5d2Nw",
                            "approving": "5GrwvaEF5zXb26Fz9rcQpDWS57CtERHpNehXCPcNoHGKutQY",
                            "call_hash": "0x4168b921eb62c2a374e08be715a24c2a45c1b1acb46b997deda71f6c111ae162",
                        }
                    ]
                },
            },
        )
<<<<<<< HEAD
        block_multisig_executed_event = models.Block.objects.create(
            hash="hash 1",
            number=1,
            extrinsic_data={
                "Multisig": {
                    "as_multi": [
                        {
                            "call_hash": "0x4168b921eb62c2a374e08be715a24c2a45c1b1acb46b997deda71f6c111ae162",
                            "threshold": 2,
                            "max_weight": {"ref_time": 185307000, "proof_size": 3593},
                            "maybe_timepoint": None,
                            "other_signatories": [
                                "5EZ6brKNPkWWuEtibPfobPkeYBR6vYz6brQQ5ccYyMjc3LXo",
                                "5FHneW46xGXgs5mUiveU4sbTyGBzmstUspZC92UhjJM694ty",
                            ],
                        }
                    ]
                },
                "Timestamp": {"set": [{"now": 1689154704002}]},
            },
            event_data={
                "Multisig": {
                    "MultisigExecuted": [
                        {
                            "multisig": "5H2c4wcccpp7S8PP7HQdzJ5P2DLAGJn6gza3EdQpeQJ5d2Nw",
                            "approving": "5FHneW46xGXgs5mUiveU4sbTyGBzmstUspZC92UhjJM694ty",
                            "call_hash": "0x4168b921eb62c2a374e08be715a24c2a45c1b1acb46b997deda71f6c111ae162",
                        }
                    ]
                },
            },
        )
        block__multisig_cancelled_event = models.Block.objects.create(
            hash="hash 2",
            number=2,
            extrinsic_data={
                "Multisig": {
                    "as_multi": [
                        {
                            "call_hash": "0x4168b921eb62c2a374e08be715a24c2a45c1b1acb46b997deda71f6c111ae162",
                            "threshold": 2,
                            "max_weight": {"ref_time": 185307000, "proof_size": 3593},
                            "maybe_timepoint": None,
                            "other_signatories": [
                                "5EZ6brKNPkWWuEtibPfobPkeYBR6vYz6brQQ5ccYyMjc3LXo",
                                "5FHneW46xGXgs5mUiveU4sbTyGBzmstUspZC92UhjJM694ty",
                            ],
                        }
                    ]
                },
                "Timestamp": {"set": [{"now": 1689154704002}]},
            },
            event_data={
                "Multisig": {
                    "MultisigCancelled": [
                        {
                            "multisig": "5H2c4wcccpp7S8PP7HQdzJ5P2DLAGJn6gza3EdQpeQJ5d2Nw",
                            "cancelling": "5FHneW46xGXgs5mUiveU4sbTyGBzmstUspZC92UhjJM694ty",
                            "call_hash": "0x4168b921eb62c2a374e08be715a24c2a45c1b1acb46b997deda71f6c111ae162",
                        }
                    ]
                },
            },
        )
        substrate_service.substrate_interface.generate_multisig_account.return_value = Mock(
            ss58_address="5H2c4wcccpp7S8PP7HQdzJ5P2DLAGJn6gza3EdQpeQJ5d2Nw"
        )
        multisig_account = substrate_service.create_multisig_account(signatories=[signer_one, signer_two], threshold=2)
        models.MultiSignature.objects.create(
            address=multisig_account, signatories=[signer_one, signer_two], threshold=2
        )
=======

>>>>>>> 1247f425
        multisig_address = models.MultiSignature.objects.get(
            address__iexact="5H2c4wcccpp7S8PP7HQdzJ5P2DLAGJn6gza3EdQpeQJ5d2Nw"
        )
        models.Dao.objects.create(
            id="dao1",
            name="dao1 name",
            creator_id=multisig_address,
            owner_id=multisig_address,
            metadata={"some": "data"},
        )
        dao = models.Dao.objects.get(creator__address__exact=multisig_address)

        if models.Block.objects.filter(number=0).exists():
            self.create_new_multisig_event_action(block_new_multisig_event, dao, multisig_address)
        if models.Block.objects.filter(number=1).exists():
            self.create_multisig_executed_event_action(block_multisig_executed_event, dao, multisig_address)
        if models.Block.objects.filter(number=2).exists():
            self.create_multisig_cancelled_event_action(block__multisig_cancelled_event, dao, multisig_address)

    def create_multisig_executed_event_action(self, block_executed, dao, multisig_address):
        with self.assertNumQueries(3):
            substrate_event_handler._create_multisig_transaction(block_executed)
        expected_transaction = [
            models.MultisigTransaction(
                id=1,
                dao=dao,
                status=models.TransactionStatus.EXECUTED,
                multisig=multisig_address,
                approver=[
                    "5GrwvaEF5zXb26Fz9rcQpDWS57CtERHpNehXCPcNoHGKutQY",
                    "5FHneW46xGXgs5mUiveU4sbTyGBzmstUspZC92UhjJM694ty",
                ],
                last_approver="5FHneW46xGXgs5mUiveU4sbTyGBzmstUspZC92UhjJM694ty",
                created_at="2023-07-13 08:27:43.054029+00:00",
                executed_at=timezone.now().replace(microsecond=0),
                cancelled_by=None,
            )
        ]
        expected_transaction_call_hash = [
            models.TransactionCallHash(
                id=1,
                call_hash="0x4168b921eb62c2a374e08be715a24c2a45c1b1acb46b997deda71f6c111ae162",
                multisig=multisig_address,
            )
        ]

        self.assertModelsEqual(models.MultisigTransaction.objects.order_by("created_at"), expected_transaction)
        self.assertModelsEqual(
            models.TransactionCallHash.objects.order_by("created_at"), expected_transaction_call_hash
        )

    def create_multisig_cancelled_event_action(self, block_cancelled, dao, multisig_address):
        with self.assertNumQueries(3):
            substrate_event_handler._create_multisig_transaction(block_cancelled)
        expected_transaction = [
            models.MultisigTransaction(
                id=1,
                dao=dao,
                status=models.TransactionStatus.CANCELLED,
                multisig=multisig_address,
                approver=[
                    "5GrwvaEF5zXb26Fz9rcQpDWS57CtERHpNehXCPcNoHGKutQY",
                    "5FHneW46xGXgs5mUiveU4sbTyGBzmstUspZC92UhjJM694ty",
                ],
                last_approver="5FHneW46xGXgs5mUiveU4sbTyGBzmstUspZC92UhjJM694ty",
                created_at="2023-07-13 08:27:43.054029+00:00",
                executed_at=timezone.now().replace(microsecond=0),
                cancelled_by="5FHneW46xGXgs5mUiveU4sbTyGBzmstUspZC92UhjJM694ty",
            )
        ]
        expected_transaction_call_hash = [
            models.TransactionCallHash(
                id=1,
                call_hash="0x4168b921eb62c2a374e08be715a24c2a45c1b1acb46b997deda71f6c111ae162",
                multisig=multisig_address,
            )
        ]

        self.assertModelsEqual(models.MultisigTransaction.objects.order_by("created_at"), expected_transaction)
        self.assertModelsEqual(
            models.TransactionCallHash.objects.order_by("created_at"), expected_transaction_call_hash
        )

    def create_new_multisig_event_action(self, block_new_multisig, dao, multisig_address):
        with self.assertNumQueries(4):
            substrate_event_handler._create_multisig_transaction(block_new_multisig)
        expected_transaction = [
            models.MultisigTransaction(
                id=1,
                dao=dao,
                status=models.TransactionStatus.APPROVED,
                multisig=multisig_address,
                approver=["5GrwvaEF5zXb26Fz9rcQpDWS57CtERHpNehXCPcNoHGKutQY"],
                last_approver="5GrwvaEF5zXb26Fz9rcQpDWS57CtERHpNehXCPcNoHGKutQY",
                created_at="2023-07-13 08:27:43.054029+00:00",
                executed_at=None,
                cancelled_by=None,
            )
        ]
        expected_transaction_call_hash = [
            models.TransactionCallHash(
                id=1,
                call_hash="0x4168b921eb62c2a374e08be715a24c2a45c1b1acb46b997deda71f6c111ae162",
                multisig=multisig_address,
            )
        ]

        self.assertModelsEqual(models.MultisigTransaction.objects.order_by("id"), expected_transaction)
        self.assertModelsEqual(models.TransactionCallHash.objects.order_by("id"), expected_transaction_call_hash)

    @patch("core.event_handler.SubstrateEventHandler._create_accounts")
    @patch("core.event_handler.SubstrateEventHandler._create_daos")
    @patch("core.event_handler.SubstrateEventHandler._transfer_dao_ownerships")
    @patch("core.event_handler.SubstrateEventHandler._delete_daos")
    @patch("core.event_handler.SubstrateEventHandler._create_assets")
    @patch("core.event_handler.SubstrateEventHandler._transfer_assets")
    @patch("core.event_handler.SubstrateEventHandler._set_dao_metadata")
    @patch("core.event_handler.SubstrateEventHandler._dao_set_governances")
    @patch("core.event_handler.SubstrateEventHandler._create_proposals")
    @patch("core.event_handler.SubstrateEventHandler._register_votes")
    @patch("core.event_handler.SubstrateEventHandler._finalize_proposals")
    @patch("core.event_handler.SubstrateEventHandler._fault_proposals")
    def test_execute_actions(self, *mocks):
        event_handler = SubstrateEventHandler()
        block = models.Block.objects.create(hash="hash 0", number=0)

        with self.assertNumQueries(3):
            event_handler.execute_actions(block)

        block.refresh_from_db()
        self.assertTrue(block.executed)
        for mock in mocks:
            mock.assert_called_once_with(block=block)

        block_number, block_hash = cache.get("current_block")
        self.assertEqual(block_number, 0)
        self.assertEqual(block_hash, "hash 0")

    @patch("core.event_handler.logger")
    @patch("core.event_handler.SubstrateEventHandler._transfer_assets")
    def test_execute_actions_db_error(self, action_mock, logger_mock):
        event_handler = SubstrateEventHandler()
        block = models.Block.objects.create(hash="hash 0", number=0)
        action_mock.side_effect = IntegrityError

        with self.assertNumQueries(3), self.assertRaises(ParseBlockException):
            event_handler.execute_actions(block)

        block.refresh_from_db()
        self.assertFalse(block.executed)
        action_mock.assert_called_once_with(block=block)
        logger_mock.exception.assert_called_once_with("Database error while parsing Block #0.")

    @patch("core.event_handler.logger")
    @patch("core.event_handler.SubstrateEventHandler._dao_set_governances")
    def test_execute_actions_expected_error(self, action_mock, logger_mock):
        event_handler = SubstrateEventHandler()
        block = models.Block.objects.create(hash="hash 0", number=0)
        action_mock.side_effect = Exception

        with self.assertNumQueries(3), self.assertRaises(ParseBlockException):
            event_handler.execute_actions(block)

        block.refresh_from_db()
        self.assertFalse(block.executed)
        action_mock.assert_called_once_with(block=block)
        logger_mock.exception.assert_called_once_with("Unexpected error while parsing Block #0.")<|MERGE_RESOLUTION|>--- conflicted
+++ resolved
@@ -1172,22 +1172,17 @@
     def test_multisig_event_handler(self):
         signer_one = "5GrwvaEF5zXb26Fz9rcQpDWS57CtERHpNehXCPcNoHGKutQY"
         signer_two = "5FHneW46xGXgs5mUiveU4sbTyGBzmstUspZC92UhjJM694ty"
-<<<<<<< HEAD
-        block_new_multisig_event = models.Block.objects.create(
-            hash="hash 0",
-            number=0,
-=======
 
         substrate_service.substrate_interface.generate_multisig_account.return_value = Mock(
             ss58_address="5H2c4wcccpp7S8PP7HQdzJ5P2DLAGJn6gza3EdQpeQJ5d2Nw"
         )
-
-        multisig_address = substrate_service.create_multisig_account(signatories=[signer_one, signer_two], threshold=2)
-
+        multisig_account = substrate_service.create_multisig_account(signatories=[signer_one, signer_two], threshold=2)
         models.MultiSignature.objects.create(
-            address=multisig_address, signatories=[signer_one, signer_two], threshold=2
-        )
-
+            address=multisig_account, signatories=[signer_one, signer_two], threshold=2
+        )
+        multisig_address = models.MultiSignature.objects.get(
+            address__iexact="5H2c4wcccpp7S8PP7HQdzJ5P2DLAGJn6gza3EdQpeQJ5d2Nw"
+        )
         models.Dao.objects.create(
             id="dao1",
             name="dao1 name",
@@ -1196,10 +1191,13 @@
             metadata={"some": "data"},
         )
 
-        block = models.Block.objects.create(
-            hash="hash 1",
-            number=1,
->>>>>>> 1247f425
+        multisig_address = models.MultiSignature.objects.get(
+            address__iexact="5H2c4wcccpp7S8PP7HQdzJ5P2DLAGJn6gza3EdQpeQJ5d2Nw"
+        )
+        dao = models.Dao.objects.get(creator__address__exact=multisig_address)
+        block_new_multisig_event = models.Block.objects.create(
+            hash="hash 0",
+            number=0,
             extrinsic_data={
                 "Multisig": {
                     "approve_as_multi": [
@@ -1229,7 +1227,6 @@
                 },
             },
         )
-<<<<<<< HEAD
         block_multisig_executed_event = models.Block.objects.create(
             hash="hash 1",
             number=1,
@@ -1294,27 +1291,6 @@
                 },
             },
         )
-        substrate_service.substrate_interface.generate_multisig_account.return_value = Mock(
-            ss58_address="5H2c4wcccpp7S8PP7HQdzJ5P2DLAGJn6gza3EdQpeQJ5d2Nw"
-        )
-        multisig_account = substrate_service.create_multisig_account(signatories=[signer_one, signer_two], threshold=2)
-        models.MultiSignature.objects.create(
-            address=multisig_account, signatories=[signer_one, signer_two], threshold=2
-        )
-=======
-
->>>>>>> 1247f425
-        multisig_address = models.MultiSignature.objects.get(
-            address__iexact="5H2c4wcccpp7S8PP7HQdzJ5P2DLAGJn6gza3EdQpeQJ5d2Nw"
-        )
-        models.Dao.objects.create(
-            id="dao1",
-            name="dao1 name",
-            creator_id=multisig_address,
-            owner_id=multisig_address,
-            metadata={"some": "data"},
-        )
-        dao = models.Dao.objects.get(creator__address__exact=multisig_address)
 
         if models.Block.objects.filter(number=0).exists():
             self.create_new_multisig_event_action(block_new_multisig_event, dao, multisig_address)
