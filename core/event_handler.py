import collections
import logging
from datetime import datetime
from functools import reduce

from django.conf import settings
from django.core.cache import cache
from django.db import IntegrityError, transaction
from django.db.models import Q
from django.utils import timezone

from core import models, tasks

logger = logging.getLogger("alerts")


class ParseBlockException(Exception):
    pass


class SubstrateEventHandler:
    block_actions = None

    def __init__(self):
        self.block_actions = (
            self._create_accounts,
            self._create_daos,
            self._transfer_dao_ownerships,
            self._delete_daos,
            self._create_assets,
            self._transfer_assets,
            self._set_dao_metadata,
            self._dao_set_governances,
            self._create_proposals,
            self._set_proposal_metadata,
            self._register_votes,
            self._finalize_proposals,
            self._fault_proposals,
            self._create_multisig_transaction,
        )

    @staticmethod
    def _create_accounts(block: models.Block):
        """
        Args:
            block: Block to create Accounts from

        Returns:
            None

        creates Accounts based on the Block's extrinsics and events
        """
        if accs := [
            models.Account(address=dao_event["account"])
            for dao_event in block.event_data.get("System", {}).get("NewAccount", [])
        ]:
            models.Account.objects.bulk_create(accs, ignore_conflicts=True)

    @staticmethod
    def _create_daos(block: models.Block):
        """
        Args:
            block: Block to create Accounts from

        Returns:
            None

        creates Daos based on the Block's extrinsics and events
        """
        daos = []
        for dao_extrinsic in block.extrinsic_data.get("DaoCore", {}).get("create_dao", []):
            for dao_event in block.event_data.get("DaoCore", {}).get("DaoCreated", []):
                if dao_extrinsic["dao_id"] == dao_event["dao_id"]:
                    daos.append(
                        models.Dao(
                            id=dao_extrinsic["dao_id"],
                            name=dao_extrinsic["dao_name"],
                            creator_id=dao_event["owner"],
                            owner_id=dao_event["owner"],
                        )
                    )
                    break
        if daos:
            models.Dao.objects.bulk_create(daos)

    @staticmethod
    def _transfer_dao_ownerships(block: models.Block):
        """
        Args:
            block: Block to change Dao owners from

        Returns:
            None

        transfers ownerships of a Daos to new Accounts based on the Block's events
        """
        dao_id_to_new_owner_id = {}  # {dao_id: new_owner_id}
        for dao_event in block.event_data.get("DaoCore", {}).get("DaoOwnerChanged", []):
            dao_id_to_new_owner_id[dao_event["dao_id"]] = dao_event["new_owner"]

        for dao in (daos := list(models.Dao.objects.filter(id__in=dao_id_to_new_owner_id.keys()))):
            dao.owner_id = dao_id_to_new_owner_id[dao.id]
            dao.setup_complete = True

        if daos:
            # try creating Accounts, needed for multi signature wallets
            models.Account.objects.bulk_create(
                [models.Account(address=address) for address in dao_id_to_new_owner_id.values()],
                ignore_conflicts=True,
            )
            models.Dao.objects.bulk_update(daos, ["owner_id", "setup_complete"])

    @staticmethod
    def _delete_daos(block: models.Block):
        """
        Args:
            block: Block to create Accounts from

        Returns:
            None

        deletes Daos based on the Block's extrinsics and events
        """
        if dao_ids := [
            dao_event["dao_id"] for dao_event in block.event_data.get("DaoCore", {}).get("DaoDestroyed", [])
        ]:
            models.Dao.objects.filter(id__in=dao_ids).delete()

    @staticmethod
    def _create_assets(block: models.Block):
        """
        Args:
            block: Block to create Accounts from

        Returns:
            None

        creates Assets based on the Block's extrinsics and events
        """

        # create Assets and assign to Daos
        assets = []
        asset_holdings = []
        for asset_issued_event in block.event_data.get("Assets", {}).get("Issued", []):
            for asset_metadata in block.event_data.get("Assets", {}).get("MetadataSet", []):
                if asset_issued_event["asset_id"] == asset_metadata["asset_id"]:
                    asset_id, owner_id, balance = (
                        asset_metadata["asset_id"],
                        asset_issued_event["owner"],
                        asset_issued_event["total_supply"],
                    )
                    assets.append(
                        models.Asset(
                            id=asset_id,
                            dao_id=asset_metadata["symbol"],
                            owner_id=owner_id,
                            total_supply=balance,
                        )
                    )
                    asset_holdings.append(
                        models.AssetHolding(
                            asset_id=asset_id,
                            owner_id=owner_id,
                            balance=balance,
                        )
                    )
        if assets:
            for asset_holding_obj, asset in zip(asset_holdings, models.Asset.objects.bulk_create(assets)):
                asset_holding_obj.asset_id = asset.id
            models.AssetHolding.objects.bulk_create(asset_holdings)

    @staticmethod
    def _transfer_assets(block: models.Block):
        """
        Args:
            block: Block to create Accounts from

        Returns:
            None

        transfers Assets based on the Block's extrinsics and events
        rephrase: transfers ownership of an amount of tokens (models.AssetHolding) from one Account to another
        """
        asset_holding_data = []  # [(asset_id, amount, from_acc, to_acc), ...]
        asset_ids_to_owner_ids = collections.defaultdict(set)  # {1 (asset_id): {1, 2, 3} (owner_ids)...}
        for asset_issued_event in block.event_data.get("Assets", {}).get("Transferred", []):
            asset_id, amount = asset_issued_event["asset_id"], asset_issued_event["amount"]
            from_acc, to_acc = asset_issued_event["from"], asset_issued_event["to"]
            asset_holding_data.append((asset_id, amount, from_acc, to_acc))
            asset_ids_to_owner_ids[asset_id].add(from_acc)
            asset_ids_to_owner_ids[asset_id].add(to_acc)

        if asset_holding_data:
            existing_holdings = collections.defaultdict(dict)
            for asset_holding in models.AssetHolding.objects.filter(
                # WHERE (
                #     (asset_holding.asset_id = 1 AND asset_holding.owner_id IN (1, 2))
                #     OR (asset_holding.asset_id = 2 AND asset_holding.owner_id IN (3, 4))
                #     OR ...
                # )
                reduce(
                    Q.__or__,
                    [
                        Q(asset_id=asset_id, owner_id__in=owner_ids)
                        for asset_id, owner_ids in asset_ids_to_owner_ids.items()
                    ],
                )
            ):
                existing_holdings[asset_holding.asset_id][asset_holding.owner_id] = asset_holding

            asset_holdings_to_create = {}
            for asset_id, amount, from_acc, to_acc in asset_holding_data:
                # subtract transferred amount from existing models.AssetHolding
                existing_holdings[asset_id][from_acc].balance -= amount

                #  add transferred amount if models.AssetHolding already exists
                if to_acc_holding := asset_holdings_to_create.get((asset_id, to_acc)):
                    to_acc_holding.balance += amount
                elif to_acc_holding := existing_holdings.get(asset_id, {}).get(to_acc):
                    to_acc_holding.balance += amount
                # otherwise create a new models.AssetHolding with balance = transferred amount
                else:
                    asset_holdings_to_create[(asset_id, to_acc)] = models.AssetHolding(
                        owner_id=to_acc, asset_id=asset_id, balance=amount
                    )
            models.AssetHolding.objects.bulk_update(
                [holding for acc_to_holding in existing_holdings.values() for holding in acc_to_holding.values()],
                ["balance"],
            )
            models.AssetHolding.objects.bulk_create(asset_holdings_to_create.values())

    @staticmethod
    def _set_dao_metadata(block: models.Block):
        """
        Args:
            block: Block to create Accounts from

        Returns:
            None

        updates Daos' metadata_url and metadata_hash based on the Block's extrinsics and events
        """
        dao_metadata = {}  # {dao_id: {"metadata_url": metadata_url, "metadata_hash": metadata_hash}}
        for dao_event in block.event_data.get("DaoCore", {}).get("DaoMetadataSet", []):
            for dao_extrinsic in block.extrinsic_data.get("DaoCore", {}).get("set_metadata", []):
                if (dao_id := dao_event["dao_id"]) == dao_extrinsic["dao_id"]:
                    dao_metadata[dao_id] = {
                        "metadata_url": dao_extrinsic["meta"],
                        "metadata_hash": dao_extrinsic["hash"],
                    }
        if dao_metadata:
            tasks.update_dao_metadata.delay(dao_metadata=dao_metadata)

    @staticmethod
    def _dao_set_governances(block: models.Block):
        """
        Args:
            block: Block to set DAO's governance model from

        Returns:
            None

        updates Daos' governance based on the Block's extrinsics and events
        """
        governances = []
        dao_ids = set()
        for governance_event in block.event_data.get("Votes", {}).get("SetGovernanceMajorityVote", []):
            dao_ids.add(governance_event["dao_id"])
            governances.append(
                models.Governance(
                    dao_id=governance_event["dao_id"],
                    proposal_duration=governance_event["proposal_duration"],
                    proposal_token_deposit=governance_event["proposal_token_deposit"],
                    minimum_majority=governance_event["minimum_majority_per_1024"],
                    type=models.GovernanceType.MAJORITY_VOTE,
                )
            )

        if governances:
            models.Governance.objects.filter(dao_id__in=dao_ids).delete()
            models.Governance.objects.bulk_create(governances)

    @staticmethod
    def _create_proposals(block: models.Block):
        """
        Args:
            block: Block to create Proposals from

        Returns:
            None

        create Proposals based on the Block's extrinsics and events
        """
        proposals = []
        dao_ids = set()

        for proposal_created_event in block.event_data.get("Votes", {}).get("ProposalCreated", []):
            dao_id = proposal_created_event["dao_id"]
            dao_ids.add(dao_id)
            proposals.append(
                models.Proposal(
                    id=proposal_created_event["proposal_id"],
                    dao_id=dao_id,
                    creator_id=proposal_created_event["creator"],
                    birth_block_number=block.number,
                )
            )
        if proposals:
            dao_id_to_holding_data = collections.defaultdict(list)
            for dao_id, owner_id, balance in models.AssetHolding.objects.filter(asset__dao__id__in=dao_ids).values_list(
                "asset__dao_id", "owner_id", "balance"
            ):
                dao_id_to_holding_data[dao_id].append((owner_id, balance))

            dao_id_to_proposal_duration = {
                dao_id: proposal_duration
                for dao_id, proposal_duration in models.Governance.objects.filter(dao_id__in=dao_ids).values_list(
                    "dao_id", "proposal_duration"
                )
            }
            # set end dates for proposals
            # current time + proposal duration in block * block creation interval (6s)
            for proposal in proposals:
                proposal.ends_at = timezone.now() + timezone.timedelta(
                    seconds=dao_id_to_proposal_duration[proposal.dao_id] * settings.BLOCK_CREATION_INTERVAL
                )

            models.Proposal.objects.bulk_create(proposals)
            # for all proposals: create a Vote placeholder for each Account holding tokens (AssetHoldings) of the
            # corresponding Dao to keep track of the Account's voting power at the time of Proposal creation.
            models.Vote.objects.bulk_create(
                [
                    models.Vote(proposal_id=proposal.id, voter_id=voter_id, voting_power=balance)
                    for proposal in proposals
                    for voter_id, balance in dao_id_to_holding_data[proposal.dao_id]
                ]
            )

    @staticmethod
    def _set_proposal_metadata(block: models.Block):
        """
        Args:
            block: Block to set Proposal's metadata from

        Returns:
            None

        set Proposals' metadata based on the Block's extrinsics and events
        """
        proposal_data = {}  # proposal_id: (metadata_hash, metadata_url)
        for proposal_created_event in block.event_data.get("Votes", {}).get("ProposalMetadataSet", []):
            for proposal_created_extrinsic in block.extrinsic_data.get("Votes", {}).get("set_metadata", []):
                if (proposal_id := proposal_created_extrinsic["proposal_id"]) == proposal_created_event["proposal_id"]:
                    proposal_data[str(proposal_id)] = (
                        proposal_created_extrinsic["hash"],
                        proposal_created_extrinsic["meta"],
                    )
        if proposal_data:
            for proposal in (proposals := models.Proposal.objects.filter(id__in=proposal_data.keys())):
                proposal.metadata_hash, proposal.metadata_url = proposal_data[proposal.id]
            models.Proposal.objects.bulk_update(proposals, fields=["metadata_hash", "metadata_url"])
            tasks.update_proposal_metadata.delay(proposal_ids=list(proposal_data.keys()))

    @staticmethod
    def _register_votes(block: models.Block):
        """
        Args:
            block: Block to register votes from

        Returns:
            None

        registers Votes based on the Block's events
        """
        proposal_ids_to_voting_data = collections.defaultdict(dict)  # {proposal_id: {voter_id: in_favor}}
        for voting_event in block.event_data.get("Votes", {}).get("VoteCast", []):
            proposal_ids_to_voting_data[str(voting_event["proposal_id"])][voting_event["voter"]] = voting_event[
                "in_favor"
            ]
        if proposal_ids_to_voting_data:
            for vote in (
                votes_to_update := models.Vote.objects.filter(
                    # WHERE (
                    #     (vote.proposal_id = 1 AND vote.voter_id IN (1, 2))
                    #     OR (vote.proposal_id = 2 AND vote.voter_id IN (3, 4))
                    #     OR ...
                    # )
                    reduce(
                        Q.__or__,
                        [
                            Q(proposal_id=proposal_id, voter_id__in=voting_data.keys())
                            for proposal_id, voting_data in proposal_ids_to_voting_data.items()
                        ],
                    )
                )
            ):
                vote.in_favor = proposal_ids_to_voting_data[vote.proposal_id][vote.voter_id]
            models.Vote.objects.bulk_update(votes_to_update, ["in_favor"])

    @staticmethod
    def _finalize_proposals(block: models.Block):
        """
        Args:
            block: Block to finalize proposals from

        Returns:
            None

        finalizes Proposals based on the Block's events
        """
        votes_events = block.event_data.get("Votes", {})
        if accepted_proposal_ids := set(prop["proposal_id"] for prop in votes_events.get("ProposalAccepted", [])):
            models.Proposal.objects.filter(id__in=accepted_proposal_ids).update(status=models.ProposalStatus.PENDING)
        if rejected_proposal_ids := set(prop["proposal_id"] for prop in votes_events.get("ProposalRejected", [])):
            models.Proposal.objects.filter(id__in=rejected_proposal_ids).update(status=models.ProposalStatus.REJECTED)

    @staticmethod
    def _fault_proposals(block: models.Block):
        """
        Args:
            block: Block to fault proposals from

        Returns:
            None

        faults Proposals based on the Block's events
        """
        if faulted_proposals := {
            str(fault_event["proposal_id"]): fault_event["reason"]
            for fault_event in block.event_data.get("Votes", {}).get("ProposalFaulted", [])
        }:
            for proposal in (proposals := models.Proposal.objects.filter(id__in=faulted_proposals.keys())):
                proposal.fault = faulted_proposals[proposal.id]
                proposal.status = models.ProposalStatus.FAULTED
            models.Proposal.objects.bulk_update(proposals, ("fault", "status"))

    @staticmethod
    def _create_multisig_transaction(block: models.Block):
        multisig_transaction = models.MultisigTransaction()

        if new_multisig := block.event_data.get("Multisig", {}).get("NewMultisig"):
            call_hash = block.extrinsic_data.get("Multisig", {}).get("approve_as_multi", [{}])[0].get("call_hash", "")
            multisig_address = new_multisig[0].get("multisig", "")
            multi_signature = models.MultiSignature.objects.get(address__exact=multisig_address)
            models.TransactionCallHash.objects.create(call_hash=call_hash, multisig=multi_signature)
<<<<<<< HEAD

            multisig_transaction.multisig = multi_signature
            multisig_transaction.dao = models.Dao.objects.get(creator__address__exact=multisig_address)
            multisig_transaction.approver = [(new_multisig[0].get("approving", ""))]
            multisig_transaction.last_approver = new_multisig[0].get("approving", "")
=======
            initial_approving = new_multisig[0].get("approving", "")

            multisig_transaction.multisig = multi_signature
            multisig_transaction.approver = [initial_approving]
            multisig_transaction.last_approver = initial_approving
>>>>>>> 440d0333
            multisig_transaction.status = models.TransactionStatus.APPROVED
            multisig_transaction.save()

        elif executed_multisig := block.event_data.get("Multisig", {}).get("MultisigExecuted"):
            multisig_address = executed_multisig[0].get("multisig", "")
<<<<<<< HEAD
            executed_at = block.extrinsic_data.get("Timestamp", {}).get("set", [{}])[0]["now"] / 1000
            multi_signature = models.MultiSignature.objects.get(address__exact=multisig_address)
            multisig_transaction = models.MultisigTransaction.objects.get(multisig=multi_signature)

            multisig_transaction.status = models.TransactionStatus.EXECUTED
            multisig_transaction.dao = models.Dao.objects.get(creator__address__exact=multisig_address)
            multisig_transaction.approver.append(executed_multisig[0].get("approving", ""))
            multisig_transaction.last_approver = executed_multisig[0].get("approving", "")
            multisig_transaction.executed_at = str(datetime.fromtimestamp(executed_at))
            multisig_transaction.save()

        elif cancelled_multisig := block.event_data.get("Multisig", {}).get("MultisigCancelled"):
            multisig_address = cancelled_multisig[0].get("multisig", "")
            multi_signature = models.MultiSignature.objects.get(address__exact=multisig_address)
            multisig_transaction = models.MultisigTransaction.objects.get(multisig=multi_signature)

            multisig_transaction.status = models.TransactionStatus.CANCELLED
            multisig_transaction.dao = models.Dao.objects.get(creator__address__exact=multisig_address)
            multisig_transaction.cancelled_by = cancelled_multisig[0].get("cancelling", "")
            multisig_transaction.save()
=======
            last_approver = executed_multisig[0].get("approving", "")
            multi_signature = models.MultiSignature.objects.get(address__exact=multisig_address)
            transaction_objects_get = models.MultisigTransaction.objects.get(multisig=multi_signature)

            transaction_objects_get.status = models.TransactionStatus.EXECUTED
            transaction_objects_get.approver.append(last_approver)
            transaction_objects_get.last_approver = last_approver
            transaction_objects_get.save()

        elif cancelled_multisig := block.event_data.get("Multisig", {}).get("MultisigCancelled"):
            multisig_address = cancelled_multisig[0].get("multisig", "")
            canceled_by = cancelled_multisig[0].get("cancelling", "")
            multi_signature = models.MultiSignature.objects.get(address__exact=multisig_address)
            transaction_objects_get = models.MultisigTransaction.objects.get(multisig=multi_signature)

            transaction_objects_get.status = models.TransactionStatus.CANCELLED
            transaction_objects_get.cancelled_by = canceled_by
            transaction_objects_get.save()
>>>>>>> 440d0333

    @transaction.atomic
    def execute_actions(self, block: models.Block):
        """
        Args:
             block: Block to execute

         Returns:
             None

         alters db's blockchain representation based on the Block's extrinsics and events
        """
        for block_action in self.block_actions:
            try:
                block_action(block=block)
            except IntegrityError:
                msg = f"Database error while parsing Block #{block.number}."
                logger.exception(msg)
                raise ParseBlockException(msg)
            except Exception:  # noqa E722
                msg = f"Unexpected error while parsing Block #{block.number}."
                logger.exception(msg)
                raise ParseBlockException(msg)

        block.executed = True
        block.save(update_fields=["executed"])
        cache.set(key="current_block", value=(block.number, block.hash))


substrate_event_handler = SubstrateEventHandler()<|MERGE_RESOLUTION|>--- conflicted
+++ resolved
@@ -443,25 +443,16 @@
             multisig_address = new_multisig[0].get("multisig", "")
             multi_signature = models.MultiSignature.objects.get(address__exact=multisig_address)
             models.TransactionCallHash.objects.create(call_hash=call_hash, multisig=multi_signature)
-<<<<<<< HEAD
 
             multisig_transaction.multisig = multi_signature
+            multisig_transaction.status = models.TransactionStatus.APPROVED
             multisig_transaction.dao = models.Dao.objects.get(creator__address__exact=multisig_address)
             multisig_transaction.approver = [(new_multisig[0].get("approving", ""))]
             multisig_transaction.last_approver = new_multisig[0].get("approving", "")
-=======
-            initial_approving = new_multisig[0].get("approving", "")
-
-            multisig_transaction.multisig = multi_signature
-            multisig_transaction.approver = [initial_approving]
-            multisig_transaction.last_approver = initial_approving
->>>>>>> 440d0333
-            multisig_transaction.status = models.TransactionStatus.APPROVED
             multisig_transaction.save()
 
         elif executed_multisig := block.event_data.get("Multisig", {}).get("MultisigExecuted"):
             multisig_address = executed_multisig[0].get("multisig", "")
-<<<<<<< HEAD
             executed_at = block.extrinsic_data.get("Timestamp", {}).get("set", [{}])[0]["now"] / 1000
             multi_signature = models.MultiSignature.objects.get(address__exact=multisig_address)
             multisig_transaction = models.MultisigTransaction.objects.get(multisig=multi_signature)
@@ -482,26 +473,6 @@
             multisig_transaction.dao = models.Dao.objects.get(creator__address__exact=multisig_address)
             multisig_transaction.cancelled_by = cancelled_multisig[0].get("cancelling", "")
             multisig_transaction.save()
-=======
-            last_approver = executed_multisig[0].get("approving", "")
-            multi_signature = models.MultiSignature.objects.get(address__exact=multisig_address)
-            transaction_objects_get = models.MultisigTransaction.objects.get(multisig=multi_signature)
-
-            transaction_objects_get.status = models.TransactionStatus.EXECUTED
-            transaction_objects_get.approver.append(last_approver)
-            transaction_objects_get.last_approver = last_approver
-            transaction_objects_get.save()
-
-        elif cancelled_multisig := block.event_data.get("Multisig", {}).get("MultisigCancelled"):
-            multisig_address = cancelled_multisig[0].get("multisig", "")
-            canceled_by = cancelled_multisig[0].get("cancelling", "")
-            multi_signature = models.MultiSignature.objects.get(address__exact=multisig_address)
-            transaction_objects_get = models.MultisigTransaction.objects.get(multisig=multi_signature)
-
-            transaction_objects_get.status = models.TransactionStatus.CANCELLED
-            transaction_objects_get.cancelled_by = canceled_by
-            transaction_objects_get.save()
->>>>>>> 440d0333
 
     @transaction.atomic
     def execute_actions(self, block: models.Block):
