import collections
import logging
from datetime import datetime
from functools import reduce

from django.conf import settings
from django.core.cache import cache
from django.db import IntegrityError, transaction
from django.db.models import Q
from django.utils import timezone

from core import models, tasks

logger = logging.getLogger("alerts")


class ParseBlockException(Exception):
    pass


class SubstrateEventHandler:
    block_actions = None

    def __init__(self):
        self.block_actions = (
            self._create_accounts,
            self._create_daos,
            self._transfer_dao_ownerships,
            self._delete_daos,
            self._create_assets,
            self._transfer_assets,
            self._set_dao_metadata,
            self._dao_set_governances,
            self._create_proposals,
            self._set_proposal_metadata,
            self._register_votes,
            self._finalize_proposals,
            self._fault_proposals,
            self._create_multisig_transaction,
        )

    @staticmethod
    def _create_accounts(block: models.Block):
        """
        Args:
            block: Block to create Accounts from

        Returns:
            None

        creates Accounts based on the Block's extrinsics and events
        """
        if accs := [
            models.Account(address=dao_event["account"])
            for dao_event in block.event_data.get("System", {}).get("NewAccount", [])
        ]:
            models.Account.objects.bulk_create(accs, ignore_conflicts=True)

    @staticmethod
    def _create_daos(block: models.Block):
        """
        Args:
            block: Block to create Accounts from

        Returns:
            None

        creates Daos based on the Block's extrinsics and events
        """
        daos = []
        for dao_extrinsic in block.extrinsic_data.get("DaoCore", {}).get("create_dao", []):
            for dao_event in block.event_data.get("DaoCore", {}).get("DaoCreated", []):
                if dao_extrinsic["dao_id"] == dao_event["dao_id"]:
                    daos.append(
                        models.Dao(
                            id=dao_extrinsic["dao_id"],
                            name=dao_extrinsic["dao_name"],
                            creator_id=dao_event["owner"],
                            owner_id=dao_event["owner"],
                        )
                    )
                    break
        if daos:
            models.Dao.objects.bulk_create(daos)

    @staticmethod
    def _transfer_dao_ownerships(block: models.Block):
        """
        Args:
            block: Block to change Dao owners from

        Returns:
            None

        transfers ownerships of a Daos to new Accounts based on the Block's events
        """
        dao_id_to_new_owner_id = {}  # {dao_id: new_owner_id}
        for dao_event in block.event_data.get("DaoCore", {}).get("DaoOwnerChanged", []):
            dao_id_to_new_owner_id[dao_event["dao_id"]] = dao_event["new_owner"]

        for dao in (daos := list(models.Dao.objects.filter(id__in=dao_id_to_new_owner_id.keys()))):
            dao.owner_id = dao_id_to_new_owner_id[dao.id]
            dao.setup_complete = True

        if daos:
            # try creating Accounts, needed for multi signature wallets
            models.Account.objects.bulk_create(
                [models.Account(address=address) for address in dao_id_to_new_owner_id.values()],
                ignore_conflicts=True,
            )
            models.Dao.objects.bulk_update(daos, ["owner_id", "setup_complete"])

    @staticmethod
    def _delete_daos(block: models.Block):
        """
        Args:
            block: Block to create Accounts from

        Returns:
            None

        deletes Daos based on the Block's extrinsics and events
        """
        if dao_ids := [
            dao_event["dao_id"] for dao_event in block.event_data.get("DaoCore", {}).get("DaoDestroyed", [])
        ]:
            models.Dao.objects.filter(id__in=dao_ids).delete()

    @staticmethod
    def _create_assets(block: models.Block):
        """
        Args:
            block: Block to create Accounts from

        Returns:
            None

        creates Assets based on the Block's extrinsics and events
        """

        # create Assets and assign to Daos
        assets = []
        asset_holdings = []
        for asset_issued_event in block.event_data.get("Assets", {}).get("Issued", []):
            for asset_metadata in block.event_data.get("Assets", {}).get("MetadataSet", []):
                if asset_issued_event["asset_id"] == asset_metadata["asset_id"]:
                    asset_id, owner_id, balance = (
                        asset_metadata["asset_id"],
                        asset_issued_event["owner"],
                        asset_issued_event["total_supply"],
                    )
                    assets.append(
                        models.Asset(
                            id=asset_id,
                            dao_id=asset_metadata["symbol"],
                            owner_id=owner_id,
                            total_supply=balance,
                        )
                    )
                    asset_holdings.append(
                        models.AssetHolding(
                            asset_id=asset_id,
                            owner_id=owner_id,
                            balance=balance,
                        )
                    )
        if assets:
            for asset_holding_obj, asset in zip(asset_holdings, models.Asset.objects.bulk_create(assets)):
                asset_holding_obj.asset_id = asset.id
            models.AssetHolding.objects.bulk_create(asset_holdings)

    @staticmethod
    def _transfer_assets(block: models.Block):
        """
        Args:
            block: Block to create Accounts from

        Returns:
            None

        transfers Assets based on the Block's extrinsics and events
        rephrase: transfers ownership of an amount of tokens (models.AssetHolding) from one Account to another
        """
        asset_holding_data = []  # [(asset_id, amount, from_acc, to_acc), ...]
        asset_ids_to_owner_ids = collections.defaultdict(set)  # {1 (asset_id): {1, 2, 3} (owner_ids)...}
        for asset_issued_event in block.event_data.get("Assets", {}).get("Transferred", []):
            asset_id, amount = asset_issued_event["asset_id"], asset_issued_event["amount"]
            from_acc, to_acc = asset_issued_event["from"], asset_issued_event["to"]
            asset_holding_data.append((asset_id, amount, from_acc, to_acc))
            asset_ids_to_owner_ids[asset_id].add(from_acc)
            asset_ids_to_owner_ids[asset_id].add(to_acc)

        if asset_holding_data:
            existing_holdings = collections.defaultdict(dict)
            for asset_holding in models.AssetHolding.objects.filter(
                # WHERE (
                #     (asset_holding.asset_id = 1 AND asset_holding.owner_id IN (1, 2))
                #     OR (asset_holding.asset_id = 2 AND asset_holding.owner_id IN (3, 4))
                #     OR ...
                # )
                reduce(
                    Q.__or__,
                    [
                        Q(asset_id=asset_id, owner_id__in=owner_ids)
                        for asset_id, owner_ids in asset_ids_to_owner_ids.items()
                    ],
                )
            ):
                existing_holdings[asset_holding.asset_id][asset_holding.owner_id] = asset_holding

            asset_holdings_to_create = {}
            for asset_id, amount, from_acc, to_acc in asset_holding_data:
                # subtract transferred amount from existing models.AssetHolding
                existing_holdings[asset_id][from_acc].balance -= amount

                #  add transferred amount if models.AssetHolding already exists
                if to_acc_holding := asset_holdings_to_create.get((asset_id, to_acc)):
                    to_acc_holding.balance += amount
                elif to_acc_holding := existing_holdings.get(asset_id, {}).get(to_acc):
                    to_acc_holding.balance += amount
                # otherwise create a new models.AssetHolding with balance = transferred amount
                else:
                    asset_holdings_to_create[(asset_id, to_acc)] = models.AssetHolding(
                        owner_id=to_acc, asset_id=asset_id, balance=amount
                    )
            models.AssetHolding.objects.bulk_update(
                [holding for acc_to_holding in existing_holdings.values() for holding in acc_to_holding.values()],
                ["balance"],
            )
            models.AssetHolding.objects.bulk_create(asset_holdings_to_create.values())

    @staticmethod
    def _set_dao_metadata(block: models.Block):
        """
        Args:
            block: Block to create Accounts from

        Returns:
            None

        updates Daos' metadata_url and metadata_hash based on the Block's extrinsics and events
        """
        dao_metadata = {}  # {dao_id: {"metadata_url": metadata_url, "metadata_hash": metadata_hash}}
        for dao_event in block.event_data.get("DaoCore", {}).get("DaoMetadataSet", []):
            for dao_extrinsic in block.extrinsic_data.get("DaoCore", {}).get("set_metadata", []):
                if (dao_id := dao_event["dao_id"]) == dao_extrinsic["dao_id"]:
                    dao_metadata[dao_id] = {
                        "metadata_url": dao_extrinsic["meta"],
                        "metadata_hash": dao_extrinsic["hash"],
                    }
        if dao_metadata:
            tasks.update_dao_metadata.delay(dao_metadata=dao_metadata)

    @staticmethod
    def _dao_set_governances(block: models.Block):
        """
        Args:
            block: Block to set DAO's governance model from

        Returns:
            None

        updates Daos' governance based on the Block's extrinsics and events
        """
        governances = []
        dao_ids = set()
        for governance_event in block.event_data.get("Votes", {}).get("SetGovernanceMajorityVote", []):
            dao_ids.add(governance_event["dao_id"])
            governances.append(
                models.Governance(
                    dao_id=governance_event["dao_id"],
                    proposal_duration=governance_event["proposal_duration"],
                    proposal_token_deposit=governance_event["proposal_token_deposit"],
                    minimum_majority=governance_event["minimum_majority_per_1024"],
                    type=models.GovernanceType.MAJORITY_VOTE,
                )
            )

        if governances:
            models.Governance.objects.filter(dao_id__in=dao_ids).delete()
            models.Governance.objects.bulk_create(governances)

    @staticmethod
    def _create_proposals(block: models.Block):
        """
        Args:
            block: Block to create Proposals from

        Returns:
            None

        create Proposals based on the Block's extrinsics and events
        """
        proposals = []
        dao_ids = set()

        for proposal_created_event in block.event_data.get("Votes", {}).get("ProposalCreated", []):
            dao_id = proposal_created_event["dao_id"]
            dao_ids.add(dao_id)
            proposals.append(
                models.Proposal(
                    id=proposal_created_event["proposal_id"],
                    dao_id=dao_id,
                    creator_id=proposal_created_event["creator"],
                    birth_block_number=block.number,
                )
            )
        if proposals:
            dao_id_to_holding_data = collections.defaultdict(list)
            for dao_id, owner_id, balance in models.AssetHolding.objects.filter(asset__dao__id__in=dao_ids).values_list(
                "asset__dao_id", "owner_id", "balance"
            ):
                dao_id_to_holding_data[dao_id].append((owner_id, balance))

            dao_id_to_proposal_duration = {
                dao_id: proposal_duration
                for dao_id, proposal_duration in models.Governance.objects.filter(dao_id__in=dao_ids).values_list(
                    "dao_id", "proposal_duration"
                )
            }
            # set end dates for proposals
            # current time + proposal duration in block * block creation interval (6s)
            for proposal in proposals:
                proposal.ends_at = timezone.now() + timezone.timedelta(
                    seconds=dao_id_to_proposal_duration[proposal.dao_id] * settings.BLOCK_CREATION_INTERVAL
                )

            models.Proposal.objects.bulk_create(proposals)
            # for all proposals: create a Vote placeholder for each Account holding tokens (AssetHoldings) of the
            # corresponding Dao to keep track of the Account's voting power at the time of Proposal creation.
            models.Vote.objects.bulk_create(
                [
                    models.Vote(proposal_id=proposal.id, voter_id=voter_id, voting_power=balance)
                    for proposal in proposals
                    for voter_id, balance in dao_id_to_holding_data[proposal.dao_id]
                ]
            )

    @staticmethod
    def _set_proposal_metadata(block: models.Block):
        """
        Args:
            block: Block to set Proposal's metadata from

        Returns:
            None

        set Proposals' metadata based on the Block's extrinsics and events
        """
        proposal_data = {}  # proposal_id: (metadata_hash, metadata_url)
        for proposal_created_event in block.event_data.get("Votes", {}).get("ProposalMetadataSet", []):
            for proposal_created_extrinsic in block.extrinsic_data.get("Votes", {}).get("set_metadata", []):
                if (proposal_id := proposal_created_extrinsic["proposal_id"]) == proposal_created_event["proposal_id"]:
                    proposal_data[str(proposal_id)] = (
                        proposal_created_extrinsic["hash"],
                        proposal_created_extrinsic["meta"],
                    )
        if proposal_data:
            for proposal in (proposals := models.Proposal.objects.filter(id__in=proposal_data.keys())):
                proposal.metadata_hash, proposal.metadata_url = proposal_data[proposal.id]
            models.Proposal.objects.bulk_update(proposals, fields=["metadata_hash", "metadata_url"])
            tasks.update_proposal_metadata.delay(proposal_ids=list(proposal_data.keys()))

    @staticmethod
    def _register_votes(block: models.Block):
        """
        Args:
            block: Block to register votes from

        Returns:
            None

        registers Votes based on the Block's events
        """
        proposal_ids_to_voting_data = collections.defaultdict(dict)  # {proposal_id: {voter_id: in_favor}}
        for voting_event in block.event_data.get("Votes", {}).get("VoteCast", []):
            proposal_ids_to_voting_data[str(voting_event["proposal_id"])][voting_event["voter"]] = voting_event[
                "in_favor"
            ]
        if proposal_ids_to_voting_data:
            for vote in (
                votes_to_update := models.Vote.objects.filter(
                    # WHERE (
                    #     (vote.proposal_id = 1 AND vote.voter_id IN (1, 2))
                    #     OR (vote.proposal_id = 2 AND vote.voter_id IN (3, 4))
                    #     OR ...
                    # )
                    reduce(
                        Q.__or__,
                        [
                            Q(proposal_id=proposal_id, voter_id__in=voting_data.keys())
                            for proposal_id, voting_data in proposal_ids_to_voting_data.items()
                        ],
                    )
                )
            ):
                vote.in_favor = proposal_ids_to_voting_data[vote.proposal_id][vote.voter_id]
            models.Vote.objects.bulk_update(votes_to_update, ["in_favor"])

    @staticmethod
    def _finalize_proposals(block: models.Block):
        """
        Args:
            block: Block to finalize proposals from

        Returns:
            None

        finalizes Proposals based on the Block's events
        """
        votes_events = block.event_data.get("Votes", {})
        if accepted_proposal_ids := set(prop["proposal_id"] for prop in votes_events.get("ProposalAccepted", [])):
            models.Proposal.objects.filter(id__in=accepted_proposal_ids).update(status=models.ProposalStatus.PENDING)
        if rejected_proposal_ids := set(prop["proposal_id"] for prop in votes_events.get("ProposalRejected", [])):
            models.Proposal.objects.filter(id__in=rejected_proposal_ids).update(status=models.ProposalStatus.REJECTED)

    @staticmethod
    def _fault_proposals(block: models.Block):
        """
        Args:
            block: Block to fault proposals from

        Returns:
            None

        faults Proposals based on the Block's events
        """
        if faulted_proposals := {
            str(fault_event["proposal_id"]): fault_event["reason"]
            for fault_event in block.event_data.get("Votes", {}).get("ProposalFaulted", [])
        }:
            for proposal in (proposals := models.Proposal.objects.filter(id__in=faulted_proposals.keys())):
                proposal.fault = faulted_proposals[proposal.id]
                proposal.status = models.ProposalStatus.FAULTED
            models.Proposal.objects.bulk_update(proposals, ("fault", "status"))

    @staticmethod
    def _create_multisig_transaction(block: models.Block):
        multisig_transaction = models.MultisigTransaction()

        if new_multisig := block.event_data.get("Multisig", {}).get("NewMultisig"):
            call_hash = block.extrinsic_data.get("Multisig", {}).get("approve_as_multi", [{}])[0].get("call_hash", "")
            multisig_address = new_multisig[0].get("multisig", "")
            multi_signature = models.MultiSignature.objects.get(address__exact=multisig_address)
            models.TransactionCallHash.objects.create(call_hash=call_hash, multisig=multi_signature)
<<<<<<< HEAD

            multisig_transaction.multisig = multi_signature
            multisig_transaction.dao = models.Dao.objects.get(creator__address__exact=multisig_address)
            multisig_transaction.approver = [(new_multisig[0].get("approving", ""))]
            multisig_transaction.last_approver = new_multisig[0].get("approving", "")
=======
            initial_approving = new_multisig[0].get("approving", "")

            multisig_transaction.multisig = multi_signature
            multisig_transaction.approver = [initial_approving]
            multisig_transaction.last_approver = initial_approving
>>>>>>> 440d0333
            multisig_transaction.status = models.TransactionStatus.APPROVED
            multisig_transaction.save()

        elif executed_multisig := block.event_data.get("Multisig", {}).get("MultisigExecuted"):
            multisig_address = executed_multisig[0].get("multisig", "")
<<<<<<< HEAD
            executed_at = block.extrinsic_data.get("Timestamp", {}).get("set", [{}])[0]["now"] / 1000
            multi_signature = models.MultiSignature.objects.get(address__exact=multisig_address)
            multisig_transaction = models.MultisigTransaction.objects.get(multisig=multi_signature)

            multisig_transaction.status = models.TransactionStatus.EXECUTED
            multisig_transaction.dao = models.Dao.objects.get(creator__address__exact=multisig_address)
            multisig_transaction.approver.append(executed_multisig[0].get("approving", ""))
            multisig_transaction.last_approver = executed_multisig[0].get("approving", "")
            multisig_transaction.executed_at = str(datetime.fromtimestamp(executed_at))
            multisig_transaction.save()

        elif cancelled_multisig := block.event_data.get("Multisig", {}).get("MultisigCancelled"):
            multisig_address = cancelled_multisig[0].get("multisig", "")
            multi_signature = models.MultiSignature.objects.get(address__exact=multisig_address)
            multisig_transaction = models.MultisigTransaction.objects.get(multisig=multi_signature)

            multisig_transaction.status = models.TransactionStatus.CANCELLED
            multisig_transaction.dao = models.Dao.objects.get(creator__address__exact=multisig_address)
            multisig_transaction.cancelled_by = cancelled_multisig[0].get("cancelling", "")
            multisig_transaction.save()
=======
            last_approver = executed_multisig[0].get("approving", "")
            multi_signature = models.MultiSignature.objects.get(address__exact=multisig_address)
            transaction_objects_get = models.MultisigTransaction.objects.get(multisig=multi_signature)

            transaction_objects_get.status = models.TransactionStatus.EXECUTED
            transaction_objects_get.approver.append(last_approver)
            transaction_objects_get.last_approver = last_approver
            transaction_objects_get.save()

        elif cancelled_multisig := block.event_data.get("Multisig", {}).get("MultisigCancelled"):
            multisig_address = cancelled_multisig[0].get("multisig", "")
            canceled_by = cancelled_multisig[0].get("cancelling", "")
            multi_signature = models.MultiSignature.objects.get(address__exact=multisig_address)
            transaction_objects_get = models.MultisigTransaction.objects.get(multisig=multi_signature)

            transaction_objects_get.status = models.TransactionStatus.CANCELLED
            transaction_objects_get.cancelled_by = canceled_by
            transaction_objects_get.save()
>>>>>>> 440d0333

    @transaction.atomic
    def execute_actions(self, block: models.Block):
        """
        Args:
             block: Block to execute

         Returns:
             None

         alters db's blockchain representation based on the Block's extrinsics and events
        """
        for block_action in self.block_actions:
            try:
                block_action(block=block)
            except IntegrityError:
                msg = f"Database error while parsing Block #{block.number}."
                logger.exception(msg)
                raise ParseBlockException(msg)
            except Exception:  # noqa E722
                msg = f"Unexpected error while parsing Block #{block.number}."
                logger.exception(msg)
                raise ParseBlockException(msg)

        block.executed = True
        block.save(update_fields=["executed"])
        cache.set(key="current_block", value=(block.number, block.hash))


substrate_event_handler = SubstrateEventHandler()<|MERGE_RESOLUTION|>--- conflicted
+++ resolved
@@ -1,6 +1,5 @@
 import collections
 import logging
-from datetime import datetime
 from functools import reduce
 
 from django.conf import settings
@@ -436,72 +435,47 @@
 
     @staticmethod
     def _create_multisig_transaction(block: models.Block):
+        """
+        Args:
+            block: Block to multisignature transactions
+
+        Returns:
+            None
+
+        multisignature Transaction based on the Block's events
+        """
         multisig_transaction = models.MultisigTransaction()
 
         if new_multisig := block.event_data.get("Multisig", {}).get("NewMultisig"):
             call_hash = block.extrinsic_data.get("Multisig", {}).get("approve_as_multi", [{}])[0].get("call_hash", "")
-            multisig_address = new_multisig[0].get("multisig", "")
-            multi_signature = models.MultiSignature.objects.get(address__exact=multisig_address)
+            multi_signature = models.MultiSignature.objects.get(address__exact=(new_multisig[0].get("multisig", "")))
             models.TransactionCallHash.objects.create(call_hash=call_hash, multisig=multi_signature)
-<<<<<<< HEAD
-
             multisig_transaction.multisig = multi_signature
-            multisig_transaction.dao = models.Dao.objects.get(creator__address__exact=multisig_address)
+            multisig_transaction.status = models.TransactionStatus.APPROVED
+            multisig_transaction.dao = models.Dao.objects.get(
+                creator__address__exact=(new_multisig[0].get("multisig", ""))
+            )
             multisig_transaction.approver = [(new_multisig[0].get("approving", ""))]
             multisig_transaction.last_approver = new_multisig[0].get("approving", "")
-=======
-            initial_approving = new_multisig[0].get("approving", "")
-
-            multisig_transaction.multisig = multi_signature
-            multisig_transaction.approver = [initial_approving]
-            multisig_transaction.last_approver = initial_approving
->>>>>>> 440d0333
-            multisig_transaction.status = models.TransactionStatus.APPROVED
             multisig_transaction.save()
 
-        elif executed_multisig := block.event_data.get("Multisig", {}).get("MultisigExecuted"):
-            multisig_address = executed_multisig[0].get("multisig", "")
-<<<<<<< HEAD
-            executed_at = block.extrinsic_data.get("Timestamp", {}).get("set", [{}])[0]["now"] / 1000
-            multi_signature = models.MultiSignature.objects.get(address__exact=multisig_address)
-            multisig_transaction = models.MultisigTransaction.objects.get(multisig=multi_signature)
-
+        if executed_multisig := block.event_data.get("Multisig", {}).get("MultisigExecuted"):
+            multisig_transaction = models.MultisigTransaction.objects.get(
+                multisig=(models.MultiSignature.objects.get(address__exact=(executed_multisig[0].get("multisig", ""))))
+            )
             multisig_transaction.status = models.TransactionStatus.EXECUTED
-            multisig_transaction.dao = models.Dao.objects.get(creator__address__exact=multisig_address)
             multisig_transaction.approver.append(executed_multisig[0].get("approving", ""))
             multisig_transaction.last_approver = executed_multisig[0].get("approving", "")
-            multisig_transaction.executed_at = str(datetime.fromtimestamp(executed_at))
+            multisig_transaction.executed_at = timezone.now().replace(microsecond=0)
             multisig_transaction.save()
 
-        elif cancelled_multisig := block.event_data.get("Multisig", {}).get("MultisigCancelled"):
-            multisig_address = cancelled_multisig[0].get("multisig", "")
-            multi_signature = models.MultiSignature.objects.get(address__exact=multisig_address)
-            multisig_transaction = models.MultisigTransaction.objects.get(multisig=multi_signature)
-
+        if cancelled_multisig := block.event_data.get("Multisig", {}).get("MultisigCancelled"):
+            multisig_transaction = models.MultisigTransaction.objects.get(
+                multisig=(models.MultiSignature.objects.get(address__exact=(cancelled_multisig[0].get("multisig", ""))))
+            )
             multisig_transaction.status = models.TransactionStatus.CANCELLED
-            multisig_transaction.dao = models.Dao.objects.get(creator__address__exact=multisig_address)
             multisig_transaction.cancelled_by = cancelled_multisig[0].get("cancelling", "")
             multisig_transaction.save()
-=======
-            last_approver = executed_multisig[0].get("approving", "")
-            multi_signature = models.MultiSignature.objects.get(address__exact=multisig_address)
-            transaction_objects_get = models.MultisigTransaction.objects.get(multisig=multi_signature)
-
-            transaction_objects_get.status = models.TransactionStatus.EXECUTED
-            transaction_objects_get.approver.append(last_approver)
-            transaction_objects_get.last_approver = last_approver
-            transaction_objects_get.save()
-
-        elif cancelled_multisig := block.event_data.get("Multisig", {}).get("MultisigCancelled"):
-            multisig_address = cancelled_multisig[0].get("multisig", "")
-            canceled_by = cancelled_multisig[0].get("cancelling", "")
-            multi_signature = models.MultiSignature.objects.get(address__exact=multisig_address)
-            transaction_objects_get = models.MultisigTransaction.objects.get(multisig=multi_signature)
-
-            transaction_objects_get.status = models.TransactionStatus.CANCELLED
-            transaction_objects_get.cancelled_by = canceled_by
-            transaction_objects_get.save()
->>>>>>> 440d0333
 
     @transaction.atomic
     def execute_actions(self, block: models.Block):
