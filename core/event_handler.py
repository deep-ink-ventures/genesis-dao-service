import collections
import logging
from functools import reduce

from django.conf import settings
from django.core.cache import cache
from django.db import IntegrityError, transaction
from django.db.models import Q
from django.utils import timezone

from core import models, tasks

logger = logging.getLogger("alerts")


class ParseBlockException(Exception):
    pass


class SubstrateEventHandler:
    block_actions = None

    def __init__(self):
        self.block_actions = (
            self._create_accounts,
            self._create_daos,
            self._transfer_dao_ownerships,
            self._delete_daos,
            self._create_assets,
            self._transfer_assets,
            self._set_dao_metadata,
            self._dao_set_governances,
            self._create_proposals,
            self._set_proposal_metadata,
            self._register_votes,
            self._finalize_proposals,
            self._fault_proposals,
            self._create_multisig_transaction,
        )

    @staticmethod
    def _create_accounts(block: models.Block):
        """
        Args:
            block: Block to create Accounts from

        Returns:
            None

        creates Accounts based on the Block's extrinsics and events
        """
        if accs := [
            models.Account(address=dao_event["account"])
            for dao_event in block.event_data.get("System", {}).get("NewAccount", [])
        ]:
            models.Account.objects.bulk_create(accs, ignore_conflicts=True)

    @staticmethod
    def _create_daos(block: models.Block):
        """
        Args:
            block: Block to create Accounts from

        Returns:
            None

        creates Daos based on the Block's extrinsics and events
        """
        daos = []
        for dao_extrinsic in block.extrinsic_data.get("DaoCore", {}).get("create_dao", []):
            for dao_event in block.event_data.get("DaoCore", {}).get("DaoCreated", []):
                if dao_extrinsic["dao_id"] == dao_event["dao_id"]:
                    daos.append(
                        models.Dao(
                            id=dao_extrinsic["dao_id"],
                            name=dao_extrinsic["dao_name"],
                            creator_id=dao_event["owner"],
                            owner_id=dao_event["owner"],
                        )
                    )
                    break
        if daos:
            models.Dao.objects.bulk_create(daos)

    @staticmethod
    def _transfer_dao_ownerships(block: models.Block):
        """
        Args:
            block: Block to change Dao owners from

        Returns:
            None

        transfers ownerships of a Daos to new Accounts based on the Block's events
        """
        dao_id_to_new_owner_id = {}  # {dao_id: new_owner_id}
        for dao_event in block.event_data.get("DaoCore", {}).get("DaoOwnerChanged", []):
            dao_id_to_new_owner_id[dao_event["dao_id"]] = dao_event["new_owner"]

        for dao in (daos := list(models.Dao.objects.filter(id__in=dao_id_to_new_owner_id.keys()))):
            dao.owner_id = dao_id_to_new_owner_id[dao.id]
            dao.setup_complete = True

        if daos:
            # try creating Accounts, needed for multi signature wallets
            models.Account.objects.bulk_create(
                [models.Account(address=address) for address in dao_id_to_new_owner_id.values()],
                ignore_conflicts=True,
            )
            models.Dao.objects.bulk_update(daos, ["owner_id", "setup_complete"])

    @staticmethod
    def _delete_daos(block: models.Block):
        """
        Args:
            block: Block to create Accounts from

        Returns:
            None

        deletes Daos based on the Block's extrinsics and events
        """
        if dao_ids := [
            dao_event["dao_id"] for dao_event in block.event_data.get("DaoCore", {}).get("DaoDestroyed", [])
        ]:
            models.Dao.objects.filter(id__in=dao_ids).delete()

    @staticmethod
    def _create_assets(block: models.Block):
        """
        Args:
            block: Block to create Accounts from

        Returns:
            None

        creates Assets based on the Block's extrinsics and events
        """

        # create Assets and assign to Daos
        assets = []
        asset_holdings = []
        for asset_issued_event in block.event_data.get("Assets", {}).get("Issued", []):
            for asset_metadata in block.event_data.get("Assets", {}).get("MetadataSet", []):
                if asset_issued_event["asset_id"] == asset_metadata["asset_id"]:
                    asset_id, owner_id, balance = (
                        asset_metadata["asset_id"],
                        asset_issued_event["owner"],
                        asset_issued_event["total_supply"],
                    )
                    assets.append(
                        models.Asset(
                            id=asset_id,
                            dao_id=asset_metadata["symbol"],
                            owner_id=owner_id,
                            total_supply=balance,
                        )
                    )
                    asset_holdings.append(
                        models.AssetHolding(
                            asset_id=asset_id,
                            owner_id=owner_id,
                            balance=balance,
                        )
                    )
        if assets:
            for asset_holding_obj, asset in zip(asset_holdings, models.Asset.objects.bulk_create(assets)):
                asset_holding_obj.asset_id = asset.id
            models.AssetHolding.objects.bulk_create(asset_holdings)

    @staticmethod
    def _transfer_assets(block: models.Block):
        """
        Args:
            block: Block to create Accounts from

        Returns:
            None

        transfers Assets based on the Block's extrinsics and events
        rephrase: transfers ownership of an amount of tokens (models.AssetHolding) from one Account to another
        """
        asset_holding_data = []  # [(asset_id, amount, from_acc, to_acc), ...]
        asset_ids_to_owner_ids = collections.defaultdict(set)  # {1 (asset_id): {1, 2, 3} (owner_ids)...}
        for asset_issued_event in block.event_data.get("Assets", {}).get("Transferred", []):
            asset_id, amount = asset_issued_event["asset_id"], asset_issued_event["amount"]
            from_acc, to_acc = asset_issued_event["from"], asset_issued_event["to"]
            asset_holding_data.append((asset_id, amount, from_acc, to_acc))
            asset_ids_to_owner_ids[asset_id].add(from_acc)
            asset_ids_to_owner_ids[asset_id].add(to_acc)

        if asset_holding_data:
            existing_holdings = collections.defaultdict(dict)
            for asset_holding in models.AssetHolding.objects.filter(
                # WHERE (
                #     (asset_holding.asset_id = 1 AND asset_holding.owner_id IN (1, 2))
                #     OR (asset_holding.asset_id = 2 AND asset_holding.owner_id IN (3, 4))
                #     OR ...
                # )
                reduce(
                    Q.__or__,
                    [
                        Q(asset_id=asset_id, owner_id__in=owner_ids)
                        for asset_id, owner_ids in asset_ids_to_owner_ids.items()
                    ],
                )
            ):
                existing_holdings[asset_holding.asset_id][asset_holding.owner_id] = asset_holding

            asset_holdings_to_create = {}
            for asset_id, amount, from_acc, to_acc in asset_holding_data:
                # subtract transferred amount from existing models.AssetHolding
                existing_holdings[asset_id][from_acc].balance -= amount

                #  add transferred amount if models.AssetHolding already exists
                if to_acc_holding := asset_holdings_to_create.get((asset_id, to_acc)):
                    to_acc_holding.balance += amount
                elif to_acc_holding := existing_holdings.get(asset_id, {}).get(to_acc):
                    to_acc_holding.balance += amount
                # otherwise create a new models.AssetHolding with balance = transferred amount
                else:
                    asset_holdings_to_create[(asset_id, to_acc)] = models.AssetHolding(
                        owner_id=to_acc, asset_id=asset_id, balance=amount
                    )
            models.AssetHolding.objects.bulk_update(
                [holding for acc_to_holding in existing_holdings.values() for holding in acc_to_holding.values()],
                ["balance"],
            )
            models.AssetHolding.objects.bulk_create(asset_holdings_to_create.values())

    @staticmethod
    def _set_dao_metadata(block: models.Block):
        """
        Args:
            block: Block to create Accounts from

        Returns:
            None

        updates Daos' metadata_url and metadata_hash based on the Block's extrinsics and events
        """
        dao_metadata = {}  # {dao_id: {"metadata_url": metadata_url, "metadata_hash": metadata_hash}}
        for dao_event in block.event_data.get("DaoCore", {}).get("DaoMetadataSet", []):
            for dao_extrinsic in block.extrinsic_data.get("DaoCore", {}).get("set_metadata", []):
                if (dao_id := dao_event["dao_id"]) == dao_extrinsic["dao_id"]:
                    dao_metadata[dao_id] = {
                        "metadata_url": dao_extrinsic["meta"],
                        "metadata_hash": dao_extrinsic["hash"],
                    }
        if dao_metadata:
            tasks.update_dao_metadata.delay(dao_metadata=dao_metadata)

    @staticmethod
    def _dao_set_governances(block: models.Block):
        """
        Args:
            block: Block to set DAO's governance model from

        Returns:
            None

        updates Daos' governance based on the Block's extrinsics and events
        """
        governances = []
        dao_ids = set()
        for governance_event in block.event_data.get("Votes", {}).get("SetGovernanceMajorityVote", []):
            dao_ids.add(governance_event["dao_id"])
            governances.append(
                models.Governance(
                    dao_id=governance_event["dao_id"],
                    proposal_duration=governance_event["proposal_duration"],
                    proposal_token_deposit=governance_event["proposal_token_deposit"],
                    minimum_majority=governance_event["minimum_majority_per_1024"],
                    type=models.GovernanceType.MAJORITY_VOTE,
                )
            )

        if governances:
            models.Governance.objects.filter(dao_id__in=dao_ids).delete()
            models.Governance.objects.bulk_create(governances)

    @staticmethod
    def _create_proposals(block: models.Block):
        """
        Args:
            block: Block to create Proposals from

        Returns:
            None

        create Proposals based on the Block's extrinsics and events
        """
        proposals = []
        dao_ids = set()

        for proposal_created_event in block.event_data.get("Votes", {}).get("ProposalCreated", []):
            dao_id = proposal_created_event["dao_id"]
            dao_ids.add(dao_id)
            proposals.append(
                models.Proposal(
                    id=proposal_created_event["proposal_id"],
                    dao_id=dao_id,
                    creator_id=proposal_created_event["creator"],
                    birth_block_number=block.number,
                )
            )
        if proposals:
            dao_id_to_holding_data = collections.defaultdict(list)
            for dao_id, owner_id, balance in models.AssetHolding.objects.filter(asset__dao__id__in=dao_ids).values_list(
                "asset__dao_id", "owner_id", "balance"
            ):
                dao_id_to_holding_data[dao_id].append((owner_id, balance))

            dao_id_to_proposal_duration = {
                dao_id: proposal_duration
                for dao_id, proposal_duration in models.Governance.objects.filter(dao_id__in=dao_ids).values_list(
                    "dao_id", "proposal_duration"
                )
            }
            # set end dates for proposals
            # current time + proposal duration in block * block creation interval (6s)
            for proposal in proposals:
                proposal.ends_at = timezone.now() + timezone.timedelta(
                    seconds=dao_id_to_proposal_duration[proposal.dao_id] * settings.BLOCK_CREATION_INTERVAL
                )

            models.Proposal.objects.bulk_create(proposals)
            # for all proposals: create a Vote placeholder for each Account holding tokens (AssetHoldings) of the
            # corresponding Dao to keep track of the Account's voting power at the time of Proposal creation.
            models.Vote.objects.bulk_create(
                [
                    models.Vote(proposal_id=proposal.id, voter_id=voter_id, voting_power=balance)
                    for proposal in proposals
                    for voter_id, balance in dao_id_to_holding_data[proposal.dao_id]
                ]
            )

    @staticmethod
    def _set_proposal_metadata(block: models.Block):
        """
        Args:
            block: Block to set Proposal's metadata from

        Returns:
            None

        set Proposals' metadata based on the Block's extrinsics and events
        """
        proposal_data = {}  # proposal_id: (metadata_hash, metadata_url)
        for proposal_created_event in block.event_data.get("Votes", {}).get("ProposalMetadataSet", []):
            for proposal_created_extrinsic in block.extrinsic_data.get("Votes", {}).get("set_metadata", []):
                if (proposal_id := proposal_created_extrinsic["proposal_id"]) == proposal_created_event["proposal_id"]:
                    proposal_data[str(proposal_id)] = (
                        proposal_created_extrinsic["hash"],
                        proposal_created_extrinsic["meta"],
                    )
        if proposal_data:
            for proposal in (proposals := models.Proposal.objects.filter(id__in=proposal_data.keys())):
                proposal.metadata_hash, proposal.metadata_url = proposal_data[proposal.id]
            models.Proposal.objects.bulk_update(proposals, fields=["metadata_hash", "metadata_url"])
            tasks.update_proposal_metadata.delay(proposal_ids=list(proposal_data.keys()))

    @staticmethod
    def _register_votes(block: models.Block):
        """
        Args:
            block: Block to register votes from

        Returns:
            None

        registers Votes based on the Block's events
        """
        proposal_ids_to_voting_data = collections.defaultdict(dict)  # {proposal_id: {voter_id: in_favor}}
        for voting_event in block.event_data.get("Votes", {}).get("VoteCast", []):
            proposal_ids_to_voting_data[str(voting_event["proposal_id"])][voting_event["voter"]] = voting_event[
                "in_favor"
            ]
        if proposal_ids_to_voting_data:
            for vote in (
                votes_to_update := models.Vote.objects.filter(
                    # WHERE (
                    #     (vote.proposal_id = 1 AND vote.voter_id IN (1, 2))
                    #     OR (vote.proposal_id = 2 AND vote.voter_id IN (3, 4))
                    #     OR ...
                    # )
                    reduce(
                        Q.__or__,
                        [
                            Q(proposal_id=proposal_id, voter_id__in=voting_data.keys())
                            for proposal_id, voting_data in proposal_ids_to_voting_data.items()
                        ],
                    )
                )
            ):
                vote.in_favor = proposal_ids_to_voting_data[vote.proposal_id][vote.voter_id]
            models.Vote.objects.bulk_update(votes_to_update, ["in_favor"])

    @staticmethod
    def _finalize_proposals(block: models.Block):
        """
        Args:
            block: Block to finalize proposals from

        Returns:
            None

        finalizes Proposals based on the Block's events
        """
        votes_events = block.event_data.get("Votes", {})
        if accepted_proposal_ids := set(prop["proposal_id"] for prop in votes_events.get("ProposalAccepted", [])):
            models.Proposal.objects.filter(id__in=accepted_proposal_ids).update(status=models.ProposalStatus.PENDING)
        if rejected_proposal_ids := set(prop["proposal_id"] for prop in votes_events.get("ProposalRejected", [])):
            models.Proposal.objects.filter(id__in=rejected_proposal_ids).update(status=models.ProposalStatus.REJECTED)

    @staticmethod
    def _fault_proposals(block: models.Block):
        """
        Args:
            block: Block to fault proposals from

        Returns:
            None

        faults Proposals based on the Block's events
        """
        if faulted_proposals := {
            str(fault_event["proposal_id"]): fault_event["reason"]
            for fault_event in block.event_data.get("Votes", {}).get("ProposalFaulted", [])
        }:
            for proposal in (proposals := models.Proposal.objects.filter(id__in=faulted_proposals.keys())):
                proposal.fault = faulted_proposals[proposal.id]
                proposal.status = models.ProposalStatus.FAULTED
            models.Proposal.objects.bulk_update(proposals, ("fault", "status"))

    @staticmethod
    def _create_multisig_transaction(block: models.Block):
        """
        Args:
            block: Block to multisignature transactions

        Returns:
            None

        multisignature Transaction based on the Block's events
        """
        multisig_transaction = models.MultisigTransaction()

        if new_multisig := block.event_data.get("Multisig", {}).get("NewMultisig"):
            call_hash = block.extrinsic_data.get("Multisig", {}).get("approve_as_multi", [{}])[0].get("call_hash", "")
            multi_signature = models.MultiSignature.objects.get(address__exact=(new_multisig[0].get("multisig", "")))
            models.TransactionCallHash.objects.create(call_hash=call_hash, multisig=multi_signature)
            multisig_transaction.multisig = multi_signature
            multisig_transaction.status = models.TransactionStatus.APPROVED
<<<<<<< HEAD
            multisig_transaction.dao = models.Dao.objects.get(
                creator__address__exact=(new_multisig[0].get("multisig", ""))
            )
=======
            multisig_transaction.dao = models.Dao.objects.get(creator__address__exact=multisig_address)
>>>>>>> 1247f425
            multisig_transaction.approver = [(new_multisig[0].get("approving", ""))]
            multisig_transaction.last_approver = new_multisig[0].get("approving", "")
            multisig_transaction.save()

        if executed_multisig := block.event_data.get("Multisig", {}).get("MultisigExecuted"):
            multisig_transaction = models.MultisigTransaction.objects.get(
                multisig=(models.MultiSignature.objects.get(address__exact=(executed_multisig[0].get("multisig", ""))))
            )
            multisig_transaction.status = models.TransactionStatus.EXECUTED
            multisig_transaction.approver.append(executed_multisig[0].get("approving", ""))
            multisig_transaction.last_approver = executed_multisig[0].get("approving", "")
            multisig_transaction.executed_at = timezone.now().replace(microsecond=0)
            multisig_transaction.save()

        if cancelled_multisig := block.event_data.get("Multisig", {}).get("MultisigCancelled"):
            multisig_transaction = models.MultisigTransaction.objects.get(
                multisig=(models.MultiSignature.objects.get(address__exact=(cancelled_multisig[0].get("multisig", ""))))
            )
            multisig_transaction.status = models.TransactionStatus.CANCELLED
            multisig_transaction.cancelled_by = cancelled_multisig[0].get("cancelling", "")
            multisig_transaction.save()

    @transaction.atomic
    def execute_actions(self, block: models.Block):
        """
        Args:
             block: Block to execute

         Returns:
             None

         alters db's blockchain representation based on the Block's extrinsics and events
        """
        for block_action in self.block_actions:
            try:
                block_action(block=block)
            except IntegrityError:
                msg = f"Database error while parsing Block #{block.number}."
                logger.exception(msg)
                raise ParseBlockException(msg)
            except Exception:  # noqa E722
                msg = f"Unexpected error while parsing Block #{block.number}."
                logger.exception(msg)
                raise ParseBlockException(msg)

        block.executed = True
        block.save(update_fields=["executed"])
        cache.set(key="current_block", value=(block.number, block.hash))


substrate_event_handler = SubstrateEventHandler()<|MERGE_RESOLUTION|>--- conflicted
+++ resolved
@@ -446,24 +446,23 @@
         """
         multisig_transaction = models.MultisigTransaction()
 
-        if new_multisig := block.event_data.get("Multisig", {}).get("NewMultisig"):
+        if new_multisig_event := block.event_data.get("Multisig", {}).get("NewMultisig"):
             call_hash = block.extrinsic_data.get("Multisig", {}).get("approve_as_multi", [{}])[0].get("call_hash", "")
-            multi_signature = models.MultiSignature.objects.get(address__exact=(new_multisig[0].get("multisig", "")))
+            multi_signature = models.MultiSignature.objects.get(
+                address__exact=(new_multisig_event[0].get("multisig", ""))
+            )
             models.TransactionCallHash.objects.create(call_hash=call_hash, multisig=multi_signature)
+
             multisig_transaction.multisig = multi_signature
             multisig_transaction.status = models.TransactionStatus.APPROVED
-<<<<<<< HEAD
+            multisig_transaction.approver = [new_multisig_event[0].get("approving", "")]
+            multisig_transaction.last_approver = new_multisig_event[0].get("approving", "")
             multisig_transaction.dao = models.Dao.objects.get(
-                creator__address__exact=(new_multisig[0].get("multisig", ""))
-            )
-=======
-            multisig_transaction.dao = models.Dao.objects.get(creator__address__exact=multisig_address)
->>>>>>> 1247f425
-            multisig_transaction.approver = [(new_multisig[0].get("approving", ""))]
-            multisig_transaction.last_approver = new_multisig[0].get("approving", "")
+                creator__address__exact=(new_multisig_event[0].get("multisig", ""))
+            )
             multisig_transaction.save()
 
-        if executed_multisig := block.event_data.get("Multisig", {}).get("MultisigExecuted"):
+        elif executed_multisig := block.event_data.get("Multisig", {}).get("MultisigExecuted"):
             multisig_transaction = models.MultisigTransaction.objects.get(
                 multisig=(models.MultiSignature.objects.get(address__exact=(executed_multisig[0].get("multisig", ""))))
             )
